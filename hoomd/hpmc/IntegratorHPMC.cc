// Copyright (c) 2009-2021 The Regents of the University of Michigan
// This file is part of the HOOMD-blue project, released under the BSD 3-Clause License.

#include "IntegratorHPMC.h"

namespace py = pybind11;

#include "hoomd/VectorMath.h"
#include <sstream>

using namespace std;

/*! \file IntegratorHPMC.cc
    \brief Definition of common methods for HPMC integrators
*/

namespace hpmc
    {
IntegratorHPMC::IntegratorHPMC(std::shared_ptr<SystemDefinition> sysdef)
    : Integrator(sysdef, 0.005), m_translation_move_probability(32768), m_nselect(4),
<<<<<<< HEAD
      m_nominal_width(1.0), m_extra_ghost_width(0), m_external_base(NULL), m_past_first_run(false)
#ifdef ENABLE_MPI
      ,
      m_communicator_ghost_width_connected(false), m_communicator_flags_connected(false)
#endif
=======
      m_nominal_width(1.0), m_extra_ghost_width(0), m_external_base(NULL), m_patch_log(false),
      m_past_first_run(false)
>>>>>>> 94f7386e
    {
    m_exec_conf->msg->notice(5) << "Constructing IntegratorHPMC" << endl;

    GlobalArray<hpmc_counters_t> counters(1, this->m_exec_conf);
    m_count_total.swap(counters);

    GPUVector<Scalar> d(this->m_pdata->getNTypes(), this->m_exec_conf);
    m_d.swap(d);

    GPUVector<Scalar> a(this->m_pdata->getNTypes(), this->m_exec_conf);
    m_a.swap(a);

    ArrayHandle<Scalar> h_d(m_d, access_location::host, access_mode::overwrite);
    ArrayHandle<Scalar> h_a(m_a, access_location::host, access_mode::overwrite);
    // set default values
    for (unsigned int typ = 0; typ < this->m_pdata->getNTypes(); typ++)
        {
        h_d.data[typ] = 0.1;
        h_a.data[typ] = 0.1;
        }

    resetStats();

#ifdef ENABLE_MPI
    if (m_sysdef->isDomainDecomposed())
        {
        assert(m_comm);

        m_comm->getGhostLayerWidthRequestSignal()
            .connect<IntegratorHPMC, &IntegratorHPMC::getGhostLayerWidth>(this);

        m_comm->getCommFlagsRequestSignal().connect<IntegratorHPMC, &IntegratorHPMC::getCommFlags>(
            this);
        }
#endif
    }

IntegratorHPMC::~IntegratorHPMC()
    {
    m_exec_conf->msg->notice(5) << "Destroying IntegratorHPMC" << endl;

#ifdef ENABLE_MPI
    if (m_sysdef->isDomainDecomposed())
        {
        m_comm->getGhostLayerWidthRequestSignal()
            .disconnect<IntegratorHPMC, &IntegratorHPMC::getGhostLayerWidth>(this);
        m_comm->getCommFlagsRequestSignal()
            .disconnect<IntegratorHPMC, &IntegratorHPMC::getCommFlags>(this);
        }
#endif
    }

/*! \returns True if the particle orientations are normalized
 */
bool IntegratorHPMC::checkParticleOrientations()
    {
    // get the orientations data array
    ArrayHandle<Scalar4> h_orientation(m_pdata->getOrientationArray(),
                                       access_location::host,
                                       access_mode::read);
    ArrayHandle<unsigned int> h_tag(m_pdata->getTags(), access_location::host, access_mode::read);
    bool result = true;

    // loop through particles and return false if any is out of norm
    for (unsigned int i = 0; i < m_pdata->getN(); i++)
        {
        quat<Scalar> o(h_orientation.data[i]);
        if (fabs(Scalar(1.0) - norm2(o)) > 1e-3)
            {
            m_exec_conf->msg->notice(2)
                << "Particle " << h_tag.data[i] << " has an unnormalized orientation" << endl;
            result = false;
            }
        }

#ifdef ENABLE_MPI
    unsigned int result_int = (unsigned int)result;
    unsigned int result_reduced;
    MPI_Reduce(&result_int,
               &result_reduced,
               1,
               MPI_UNSIGNED,
               MPI_LOR,
               0,
               m_exec_conf->getMPICommunicator());
    result = bool(result_reduced);
#endif

    return result;
    }

/*! Set new box with particle positions scaled from previous box
    and check for overlaps

    \param newBox new box dimensions

    \note The particle positions and the box dimensions are updated in any case, even if the
    new box dimensions result in overlaps. To restore old particle positions,
    they have to be backed up before calling this method.

    \returns false if resize results in overlaps
*/
bool IntegratorHPMC::attemptBoxResize(uint64_t timestep, const BoxDim& new_box)
    {
    unsigned int N = m_pdata->getN();

    // Get old and new boxes;
    BoxDim curBox = m_pdata->getGlobalBox();

    // Use lexical scope block to make sure ArrayHandles get cleaned up
        {
        // Get particle positions
        ArrayHandle<Scalar4> h_pos(m_pdata->getPositions(),
                                   access_location::host,
                                   access_mode::readwrite);

        // move the particles to be inside the new box
        for (unsigned int i = 0; i < N; i++)
            {
            Scalar3 old_pos = make_scalar3(h_pos.data[i].x, h_pos.data[i].y, h_pos.data[i].z);

            // obtain scaled coordinates in the old global box
            Scalar3 f = curBox.makeFraction(old_pos);

            // scale particles
            Scalar3 scaled_pos = new_box.makeCoordinates(f);
            h_pos.data[i].x = scaled_pos.x;
            h_pos.data[i].y = scaled_pos.y;
            h_pos.data[i].z = scaled_pos.z;
            }
        } // end lexical scope

    m_pdata->setGlobalBox(new_box);

    // we have moved particles, communicate those changes
    this->communicate(false);

    // check overlaps
    return !this->countOverlaps(true);
    }

/*! \param mode 0 -> Absolute count, 1 -> relative to the start of the run, 2 -> relative to the
   last executed step \return The current state of the acceptance counters

    IntegratorHPMC maintains a count of the number of accepted and rejected moves since
   instantiation. getCounters() provides the current value. The parameter *mode* controls whether
   the returned counts are absolute, relative to the start of the run, or relative to the start of
   the last executed step.
*/
hpmc_counters_t IntegratorHPMC::getCounters(unsigned int mode)
    {
    ArrayHandle<hpmc_counters_t> h_counters(m_count_total,
                                            access_location::host,
                                            access_mode::read);
    hpmc_counters_t result;

    if (mode == 0)
        result = h_counters.data[0];
    else if (mode == 1)
        result = h_counters.data[0] - m_count_run_start;
    else
        result = h_counters.data[0] - m_count_step_start;

#ifdef ENABLE_MPI
    if (m_sysdef->isDomainDecomposed())
        {
        // MPI Reduction to total result values on all nodes.
        MPI_Allreduce(MPI_IN_PLACE,
                      &result.translate_accept_count,
                      1,
                      MPI_LONG_LONG_INT,
                      MPI_SUM,
                      m_exec_conf->getMPICommunicator());
        MPI_Allreduce(MPI_IN_PLACE,
                      &result.translate_reject_count,
                      1,
                      MPI_LONG_LONG_INT,
                      MPI_SUM,
                      m_exec_conf->getMPICommunicator());
        MPI_Allreduce(MPI_IN_PLACE,
                      &result.rotate_accept_count,
                      1,
                      MPI_LONG_LONG_INT,
                      MPI_SUM,
                      m_exec_conf->getMPICommunicator());
        MPI_Allreduce(MPI_IN_PLACE,
                      &result.rotate_reject_count,
                      1,
                      MPI_LONG_LONG_INT,
                      MPI_SUM,
                      m_exec_conf->getMPICommunicator());
        MPI_Allreduce(MPI_IN_PLACE,
                      &result.overlap_checks,
                      1,
                      MPI_LONG_LONG_INT,
                      MPI_SUM,
                      m_exec_conf->getMPICommunicator());
        MPI_Allreduce(MPI_IN_PLACE,
                      &result.overlap_err_count,
                      1,
                      MPI_UNSIGNED,
                      MPI_SUM,
                      m_exec_conf->getMPICommunicator());
        }
#endif
    return result;
    }

void export_IntegratorHPMC(py::module& m)
    {
    py::class_<IntegratorHPMC, Integrator, std::shared_ptr<IntegratorHPMC>>(m, "IntegratorHPMC")
        .def(py::init<std::shared_ptr<SystemDefinition>>())
        .def("setD", &IntegratorHPMC::setD)
        .def("setA", &IntegratorHPMC::setA)
        .def("setTranslationMoveProbability", &IntegratorHPMC::setTranslationMoveProbability)
        .def("setNSelect", &IntegratorHPMC::setNSelect)
        .def("getD", &IntegratorHPMC::getD)
        .def("getA", &IntegratorHPMC::getA)
        .def("getTranslationMoveProbability", &IntegratorHPMC::getTranslationMoveProbability)
        .def("getNSelect", &IntegratorHPMC::getNSelect)
        .def("getMaxCoreDiameter", &IntegratorHPMC::getMaxCoreDiameter)
        .def("countOverlaps", &IntegratorHPMC::countOverlaps)
        .def("checkParticleOrientations", &IntegratorHPMC::checkParticleOrientations)
        .def("getMPS", &IntegratorHPMC::getMPS)
        .def("getCounters", &IntegratorHPMC::getCounters)
        .def("communicate", &IntegratorHPMC::communicate)
<<<<<<< HEAD
#ifdef ENABLE_MPI
        .def("setCommunicator", &IntegratorHPMC::setCommunicator)
#endif
=======
        .def("disablePatchEnergyLogOnly", &IntegratorHPMC::disablePatchEnergyLogOnly)
>>>>>>> 94f7386e
        .def_property("nselect", &IntegratorHPMC::getNSelect, &IntegratorHPMC::setNSelect)
        .def_property("translation_move_probability",
                      &IntegratorHPMC::getTranslationMoveProbability,
                      &IntegratorHPMC::setTranslationMoveProbability);

    py::class_<hpmc_counters_t>(m, "hpmc_counters_t")
        .def_readonly("overlap_checks", &hpmc_counters_t::overlap_checks)
        .def_readonly("overlap_errors", &hpmc_counters_t::overlap_err_count)
        .def_property_readonly("translate", &hpmc_counters_t::getTranslateCounts)
        .def_property_readonly("rotate", &hpmc_counters_t::getRotateCounts);
    }

    } // end namespace hpmc<|MERGE_RESOLUTION|>--- conflicted
+++ resolved
@@ -18,16 +18,11 @@
     {
 IntegratorHPMC::IntegratorHPMC(std::shared_ptr<SystemDefinition> sysdef)
     : Integrator(sysdef, 0.005), m_translation_move_probability(32768), m_nselect(4),
-<<<<<<< HEAD
       m_nominal_width(1.0), m_extra_ghost_width(0), m_external_base(NULL), m_past_first_run(false)
 #ifdef ENABLE_MPI
       ,
       m_communicator_ghost_width_connected(false), m_communicator_flags_connected(false)
 #endif
-=======
-      m_nominal_width(1.0), m_extra_ghost_width(0), m_external_base(NULL), m_patch_log(false),
-      m_past_first_run(false)
->>>>>>> 94f7386e
     {
     m_exec_conf->msg->notice(5) << "Constructing IntegratorHPMC" << endl;
 
@@ -254,13 +249,10 @@
         .def("getMPS", &IntegratorHPMC::getMPS)
         .def("getCounters", &IntegratorHPMC::getCounters)
         .def("communicate", &IntegratorHPMC::communicate)
-<<<<<<< HEAD
 #ifdef ENABLE_MPI
         .def("setCommunicator", &IntegratorHPMC::setCommunicator)
 #endif
-=======
         .def("disablePatchEnergyLogOnly", &IntegratorHPMC::disablePatchEnergyLogOnly)
->>>>>>> 94f7386e
         .def_property("nselect", &IntegratorHPMC::getNSelect, &IntegratorHPMC::setNSelect)
         .def_property("translation_move_probability",
                       &IntegratorHPMC::getTranslationMoveProbability,
