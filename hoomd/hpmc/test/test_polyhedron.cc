--- conflicted
+++ resolved
@@ -8,10 +8,6 @@
 
 HOOMD_UP_MAIN();
 
-<<<<<<< HEAD
-
-=======
->>>>>>> a4a24a6d
 #include <iostream>
 #include <string>
 
@@ -69,11 +65,7 @@
         internal_coordinates.push_back(face_vec);
         }
     unsigned int capacity = 4;
-<<<<<<< HEAD
-    tree.buildTree(obbs, internal_coordinates, data.verts.sweep_radius, data.n_faces, capacity);
-=======
     tree.buildTree(obbs, internal_coordinates, data.sweep_radius, data.n_faces, capacity);
->>>>>>> a4a24a6d
     GPUTree gpu_tree(tree);
     free(obbs);
     return gpu_tree;
@@ -94,21 +86,12 @@
     {
     quat<Scalar> o(1.0, vec3<Scalar>(-3.0, 9.0, 6.0));
 
-<<<<<<< HEAD
-    poly3d_data data(4,1,4,false);
-    data.verts.sweep_radius=0.0f;
-    data.verts.x[0] = 0; data.verts.y[0] = 0; data.verts.z[0] = 0;
-    data.verts.x[1] = 1; data.verts.y[1] = 0; data.verts.z[1] = 0;
-    data.verts.x[2] = 0; data.verts.y[2] = 1.25; data.verts.z[2] = 0;
-    data.verts.x[3] = 0; data.verts.y[3] = 0; data.verts.z[3] = 1.1;
-=======
     poly3d_data data(4,1,4,4,false);
     data.sweep_radius=data.convex_hull_verts.sweep_radius=0.0f;
     data.verts[0] = vec3<OverlapReal>(0,0,0);
     data.verts[1] = vec3<OverlapReal>(1,0,0);
     data.verts[2] = vec3<OverlapReal>(0,1.25,0);
     data.verts[3] = vec3<OverlapReal>(0,0,1.1);
->>>>>>> a4a24a6d
     data.face_verts[0] = 0;
     data.face_verts[1] = 1;
     data.face_verts[2] = 2;
@@ -159,17 +142,6 @@
     BoxDim box(100);
 
     // build an octahedron
-<<<<<<< HEAD
-    poly3d_data data(6,8,24,false);
-    data.verts.sweep_radius = 0.0f;
-
-    data.verts.x[0] = -0.5; data.verts.y[0] = -0.5; data.verts.z[0] = 0; // vec3<OverlapReal>(-0.5,-0.5,0);
-    data.verts.x[1] = 0.5; data.verts.y[1] = -0.5; data.verts.z[1] = 0; //vec3<OverlapReal>(0.5,-0.5,0);
-    data.verts.x[2] = 0.5; data.verts.y[2] = 0.5; data.verts.z[2] = 0; //vec3<OverlapReal>(0.5,0.5,0);
-    data.verts.x[3] = -0.5; data.verts.y[3] = 0.5; data.verts.z[3] = 0; // vec3<OverlapReal>(-0.5,0.5,0);
-    data.verts.x[4] = 0; data.verts.y[4] = 0; data.verts.z[4] = 0.707106781186548; // vec3<OverlapReal>(0,0,0.707106781186548);
-    data.verts.x[5] = 0; data.verts.y[5] = 0; data.verts.z[5] = -0.707106781186548; // vec3<OverlapReal>(0,0,-0.707106781186548);
-=======
     poly3d_data data(6,8,24,6,false);
     data.sweep_radius=data.convex_hull_verts.sweep_radius=0.0f;
 
@@ -179,7 +151,6 @@
     data.verts[3] = vec3<OverlapReal>(-0.5,0.5,0);
     data.verts[4] = vec3<OverlapReal>(0,0,0.707106781186548);
     data.verts[5] = vec3<OverlapReal>(0,0,-0.707106781186548);
->>>>>>> a4a24a6d
     data.face_offs[0] = 0;
     data.face_verts[0] = 0; data.face_verts[1] = 4; data.face_verts[2] = 1;
     data.face_offs[1] = 3;
@@ -284,17 +255,6 @@
     BoxDim box(100);
 
     // build an octahedron
-<<<<<<< HEAD
-    poly3d_data data(6,8,24,false);
-    data.verts.sweep_radius = 0.1f;
-
-    data.verts.x[0] = -0.5; data.verts.y[0] = -0.5; data.verts.z[0] = 0; // vec3<OverlapReal>(-0.5,-0.5,0);
-    data.verts.x[1] = 0.5; data.verts.y[1] = -0.5; data.verts.z[1] = 0; //vec3<OverlapReal>(0.5,-0.5,0);
-    data.verts.x[2] = 0.5; data.verts.y[2] = 0.5; data.verts.z[2] = 0; //vec3<OverlapReal>(0.5,0.5,0);
-    data.verts.x[3] = -0.5; data.verts.y[3] = 0.5; data.verts.z[3] = 0; // vec3<OverlapReal>(-0.5,0.5,0);
-    data.verts.x[4] = 0; data.verts.y[4] = 0; data.verts.z[4] = 0.707106781186548; // vec3<OverlapReal>(0,0,0.707106781186548);
-    data.verts.x[5] = 0; data.verts.y[5] = 0; data.verts.z[5] = -0.707106781186548; // vec3<OverlapReal>(0,0,-0.707106781186548);
-=======
     poly3d_data data(6,8,24,6,false);
     data.sweep_radius=data.convex_hull_verts.sweep_radius=0.1f;
 
@@ -304,7 +264,6 @@
     data.verts[3] = vec3<OverlapReal>(-0.5,0.5,0);
     data.verts[4] = vec3<OverlapReal>(0,0,0.707106781186548);
     data.verts[5] = vec3<OverlapReal>(0,0,-0.707106781186548);
->>>>>>> a4a24a6d
     data.face_offs[0] = 0;
     data.face_verts[0] = 0; data.face_verts[1] = 4; data.face_verts[2] = 1;
     data.face_offs[1] = 3;
@@ -414,17 +373,6 @@
     BoxDim box(100);
 
     // build an octahedron
-<<<<<<< HEAD
-    poly3d_data data_a(6,8,24,false);
-    data_a.verts.sweep_radius = 0.0f;
-
-    data_a.verts.x[0] = -0.5; data_a.verts.y[0] = -0.5; data_a.verts.z[0] = 0; // vec3<OverlapReal>(-0.5,-0.5,0);
-    data_a.verts.x[1] = 0.5; data_a.verts.y[1] = -0.5; data_a.verts.z[1] = 0; //vec3<OverlapReal>(0.5,-0.5,0);
-    data_a.verts.x[2] = 0.5; data_a.verts.y[2] = 0.5; data_a.verts.z[2] = 0; //vec3<OverlapReal>(0.5,0.5,0);
-    data_a.verts.x[3] = -0.5; data_a.verts.y[3] = 0.5; data_a.verts.z[3] = 0; // vec3<OverlapReal>(-0.5,0.5,0);
-    data_a.verts.x[4] = 0; data_a.verts.y[4] = 0; data_a.verts.z[4] = 0.707106781186548; // vec3<OverlapReal>(0,0,0.707106781186548);
-    data_a.verts.x[5] = 0; data_a.verts.y[5] = 0; data_a.verts.z[5] = -0.707106781186548; // vec3<OverlapReal>(0,0,-0.707106781186548);
-=======
     poly3d_data data_a(6,8,24,6,false);
 
     memset((void *)&data_a.verts[0], 0, sizeof(vec3<OverlapReal>)*6);
@@ -439,7 +387,6 @@
     data_a.verts[3] = vec3<OverlapReal>(-0.5,0.5,0);
     data_a.verts[4] = vec3<OverlapReal>(0,0,0.707106781186548);
     data_a.verts[5] = vec3<OverlapReal>(0,0,-0.707106781186548);
->>>>>>> a4a24a6d
     data_a.face_offs[0] = 0;
     data_a.face_verts[0] = 0; data_a.face_verts[1] = 4; data_a.face_verts[2] = 1;
     data_a.face_offs[1] = 3;
@@ -467,14 +414,8 @@
     memset((void*)&data_a.face_offs[0], 0, sizeof(unsigned int)*1);
     memset((void*)&data_a.face_verts[0], 0, sizeof(unsigned int)*1);
 
-<<<<<<< HEAD
-    poly3d_data data_b(1,1,1,false);
-    data_b.verts.sweep_radius = 0.5;
-    data_b.verts.x[0] = data_b.verts.y[0] = data_b.verts.z[0] = 0;
-=======
     data_b.sweep_radius=data_b.convex_hull_verts.sweep_radius=0.5f;
     data_b.verts[0] = vec3<OverlapReal>(0,0,0);
->>>>>>> a4a24a6d
     data_b.face_offs[0] = 0;
     data_b.face_verts[0] = 0;
     data_b.face_offs[1] = 1;
