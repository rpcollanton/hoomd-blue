--- conflicted
+++ resolved
@@ -110,52 +110,4 @@
     UP_ASSERT(test_overlap(-rij,c,a,err_count));
     }
 
-<<<<<<< HEAD
 
-=======
- UP_TEST( overlap_three_spheres )
-    {
-    // parameters
-    quat<Scalar> o;
-    SphereParams par;
-    par.radius=0.5;
-    par.ignore = 0;
-    par.isOriented = false;
-
-    // place three non-overlapping test spheres
-    vec3<Scalar> r_ab(0,0,1.5);
-    vec3<Scalar> r_ac(0,1.5,0);
-    ShapeSphere a(o, par);
-    ShapeSphere b(o, par);
-    ShapeSphere c(o, par);
-    UP_ASSERT(!test_overlap_intersection(a,b,c,r_ab,r_ac,err_count));
-
-    // place three circles with pairwise, but no joint overlap
-    SphereParams par2;
-    par2.radius = 0.77;
-    par2.ignore = 0;
-    par2.isOriented = false;
-    r_ab = vec3<Scalar>(-.5,-.5,0);
-    vec3<Scalar> r_ad = vec3<Scalar>(.7,-.9,0);
-
-    ShapeSphere d(o,par2);
-    UP_ASSERT(test_overlap(r_ab,a,b,err_count));
-    UP_ASSERT(test_overlap(r_ad,a,d,err_count));
-    UP_ASSERT(test_overlap(r_ad-r_ab,b,d,err_count));
-    UP_ASSERT(!test_overlap_intersection(a,b,d,r_ab,r_ad,err_count));
-
-    // move one of the spheres slightly so as to create triple overlap
-    r_ad.x = 0.5;
-    UP_ASSERT(test_overlap(r_ab,a,b,err_count));
-    UP_ASSERT(test_overlap(r_ad,a,d,err_count));
-    UP_ASSERT(test_overlap(r_ad-r_ab,b,d,err_count));
-    UP_ASSERT(test_overlap_intersection(a,b,d,r_ab,r_ad,err_count));
-
-    // place one of the spheres on top of the other
-    r_ad.x = r_ad.y = 0;
-    UP_ASSERT(test_overlap(r_ab,a,b,err_count));
-    UP_ASSERT(test_overlap(r_ad,a,d,err_count));
-    UP_ASSERT(test_overlap(r_ad-r_ab,b,d,err_count));
-    UP_ASSERT(test_overlap_intersection(a,b,d,r_ab,r_ad,err_count));
-    }
->>>>>>> f9244c9f
