# Copyright (c) 2009-2019 The Regents of the University of Michigan
# This file is part of the HOOMD-blue project, released under the BSD 3-Clause License.
R""" HPMC updaters.

Defines new ensembles and updaters to HPMC specifc data structures

"""

from . import _hpmc
from . import integrate
from . import compute
from hoomd import _hoomd

import math

from hoomd.update import _updater
import hoomd

class boxmc(_updater):
    R""" Apply box updates to sample isobaric and related ensembles.

    Args:

        mc (:py:mod:`hoomd.hpmc.integrate`): HPMC integrator object for system on which to apply box updates
        betaP (:py:class:`float` or :py:mod:`hoomd.variant`): :math:`\frac{p}{k_{\mathrm{B}}T}`. (units of inverse area in 2D or
                                                    inverse volume in 3D) Apply your chosen reduced pressure convention
                                                    externally.
        seed (int): random number seed for MC box changes

    One or more Monte Carlo move types are applied to evolve the simulation box. By default, no moves are applied.
    Activate desired move types using the following methods with a non-zero weight:

    - :py:meth:`aspect` - box aspect ratio moves
    - :py:meth:`length` - change box lengths independently
    - :py:meth:`shear` - shear the box
    - :py:meth:`volume` - scale the box lengths uniformly
    - :py:meth:`ln_volume` - scale the box lengths uniformly with logarithmic increments

    Pressure inputs to update.boxmc are defined as :math:`\beta P`. Conversions from a specific definition of reduced
    pressure :math:`P^*` are left for the user to perform.

    Note:
        All *delta* and *weight* values for all move types default to 0.

    Example::

        mc = hpmc.integrate.sphere(seed=415236, d=0.3)
        boxMC = hpmc.update.boxmc(mc, betaP=1.0, seed=9876)
        boxMC.set_betap(2.0)
        boxMC.ln_volume(delta=0.01, weight=2.0)
        boxMC.length(delta=(0.1,0.1,0.1), weight=4.0)
        run(30) # perform approximately 10 volume moves and 20 length moves

    """
    def __init__(self, mc, betaP, seed):
        hoomd.util.print_status_line();
        # initialize base class
        _updater.__init__(self);

        # Updater gets called at every timestep. Whether to perform a move is determined independently
        # according to frequency parameter.
        period = 1

        if not isinstance(mc, integrate.mode_hpmc):
            hoomd.context.msg.warning("update.boxmc: Must have a handle to an HPMC integrator.\n");
            return;

        self.betaP = hoomd.variant._setup_variant_input(betaP);

        self.seed = int(seed)

        # create the c++ mirror class
        self.cpp_updater = _hpmc.UpdaterBoxMC(hoomd.context.current.system_definition,
                                               mc.cpp_integrator,
                                               self.betaP.cpp_variant,
                                               1,
                                               self.seed,
                                               );
        self.setupUpdater(period);

        self.volume_delta = 0.0;
        self.volume_weight = 0.0;
        self.ln_volume_delta = 0.0;
        self.ln_volume_weight = 0.0;
        self.length_delta = [0.0, 0.0, 0.0];
        self.length_weight = 0.0;
        self.shear_delta = [0.0, 0.0, 0.0];
        self.shear_weight = 0.0;
        self.shear_reduce = 0.0;
        self.aspect_delta = 0.0;
        self.aspect_weight = 0.0;

        self.metadata_fields = ['betaP',
                                 'seed',
                                 'volume_delta',
                                 'volume_weight',
                                 'ln_volume_delta',
                                 'ln_volume_weight',
                                 'length_delta',
                                 'length_weight',
                                 'shear_delta',
                                 'shear_weight',
                                 'shear_reduce',
                                 'aspect_delta',
                                 'aspect_weight']

    def set_betap(self, betaP):
        R""" Update the pressure set point for Metropolis Monte Carlo volume updates.

        Args:
            betaP (float) or (:py:mod:`hoomd.variant`): :math:`\frac{p}{k_{\mathrm{B}}T}`. (units of inverse area in 2D or
                inverse volume in 3D) Apply your chosen reduced pressure convention
                externally.
        """
        self.betaP = hoomd.variant._setup_variant_input(betaP)
        self.cpp_updater.setP(self.betaP.cpp_variant)

    def volume(self, delta=None, weight=None):
        R""" Enable/disable isobaric volume move and set parameters.

        Args:
            delta (float): maximum change of the box area (2D) or volume (3D).
            weight (float): relative weight of this box move type relative to other box move types. 0 disables this move type.

        Sample the isobaric distribution of box volumes by rescaling the box.

        Note:
            When an argument is None, the value is left unchanged from its current state.

        Example::

            box_update.volume(delta=0.01)
            box_update.volume(delta=0.01, weight=2)
            box_update.volume(delta=0.01, weight=0.15)

        Returns:
            A :py:class:`dict` with the current values of *delta* and *weight*.

        """
        hoomd.util.print_status_line();
        self.check_initialization();

        if weight is not None:
            self.volume_weight = float(weight)

        if delta is not None:
            self.volume_delta = float(delta)

        self.cpp_updater.volume(self.volume_delta, self.volume_weight);
        return {'delta': self.volume_delta, 'weight': self.volume_weight};

    def ln_volume(self, delta=None, weight=None):
        R""" Enable/disable isobaric volume move and set parameters.

        Args:
            delta (float): maximum change of **ln(V)** (where V is box area (2D) or volume (3D)).
            weight (float): relative weight of this box move type relative to other box move types. 0 disables this move type.

        Sample the isobaric distribution of box volumes by rescaling the box.

        Note:
            When an argument is None, the value is left unchanged from its current state.

        Example::

            box_update.ln_volume(delta=0.001)
            box_update.ln_volume(delta=0.001, weight=2)
            box_update.ln_volume(delta=0.001, weight=0.15)

        Returns:
            A :py:class:`dict` with the current values of *delta* and *weight*.

        """
        hoomd.util.print_status_line();
        self.check_initialization();

        if weight is not None:
            self.ln_volume_weight = float(weight)

        if delta is not None:
            self.ln_volume_delta = float(delta)

        self.cpp_updater.ln_volume(self.ln_volume_delta, self.ln_volume_weight);
        return {'delta': self.ln_volume_delta, 'weight': self.ln_volume_weight};

    def length(self, delta=None, weight=None):
        R""" Enable/disable isobaric box dimension move and set parameters.

        Args:
            delta (:py:class:`float` or :py:class:`tuple`): maximum change of the box thickness for each pair of parallel planes
                                               connected by the corresponding box edges. I.e. maximum change of
                                               HOOMD-blue box parameters Lx, Ly, Lz. A single float *x* is equivalent to
                                               (*x*, *x*, *x*).
            weight (float): relative weight of this box move type relative to other box move types. 0 disables this
                            move type.

        Sample the isobaric distribution of box dimensions by rescaling the plane-to-plane distance of box faces,
        Lx, Ly, Lz (see :ref:`boxdim`).

        Note:
            When an argument is None, the value is left unchanged from its current state.

        Example::

            box_update.length(delta=(0.01, 0.01, 0.0)) # 2D box changes
            box_update.length(delta=(0.01, 0.01, 0.01), weight=2)
            box_update.length(delta=0.01, weight=2)
            box_update.length(delta=(0.10, 0.01, 0.01), weight=0.15) # sample Lx more aggressively

        Returns:
            A :py:class:`dict` with the current values of *delta* and *weight*.

        """
        hoomd.util.print_status_line();
        self.check_initialization();

        if weight is not None:
            self.length_weight = float(weight)

        if delta is not None:
            if isinstance(delta, float) or isinstance(delta, int):
                self.length_delta = [float(delta)] * 3
            else:
                self.length_delta = [ float(d) for d in delta ]

        self.cpp_updater.length(   self.length_delta[0], self.length_delta[1],
                                        self.length_delta[2], self.length_weight);
        return {'delta': self.length_delta, 'weight': self.length_weight};

    def shear(self,  delta=None, weight=None, reduce=None):
        R""" Enable/disable box shear moves and set parameters.

        Args:
            delta (tuple): maximum change of the box tilt factor xy, xz, yz.
            reduce (float): Maximum number of lattice vectors of shear to allow before applying lattice reduction.
                    Shear of +/- 0.5 cannot be lattice reduced, so set to a value < 0.5 to disable (default 0)
                    Note that due to precision errors, lattice reduction may introduce small overlaps which can be
                    resolved, but which temporarily break detailed balance.
            weight (float): relative weight of this box move type relative to other box move types. 0 disables this
                            move type.

        Sample the distribution of box shear by adjusting the HOOMD-blue tilt factor parameters xy, xz, and yz.
        (see :ref:`boxdim`).

        Note:
            When an argument is None, the value is left unchanged from its current state.

        Example::

            box_update.shear(delta=(0.01, 0.00, 0.0)) # 2D box changes
            box_update.shear(delta=(0.01, 0.01, 0.01), weight=2)
            box_update.shear(delta=(0.10, 0.01, 0.01), weight=0.15) # sample xy more aggressively

        Returns:
            A :py:class:`dict` with the current values of *delta*, *weight*, and *reduce*.

        """
        hoomd.util.print_status_line();
        self.check_initialization();

        if weight is not None:
            self.shear_weight = float(weight)

        if reduce is not None:
            self.shear_reduce = float(reduce)

        if delta is not None:
            if isinstance(delta, float) or isinstance(delta, int):
                self.shear_delta = [float(delta)] * 3
            else:
                self.shear_delta = [ float(d) for d in delta ]

        self.cpp_updater.shear(    self.shear_delta[0], self.shear_delta[1],
                                        self.shear_delta[2], self.shear_reduce,
                                        self.shear_weight);
        return {'delta': self.shear_delta, 'weight': self.shear_weight, 'reduce': self.shear_reduce}

    def aspect(self, delta=None, weight=None):
        R""" Enable/disable aspect ratio move and set parameters.

        Args:
            delta (float): maximum relative change of aspect ratio
            weight (float): relative weight of this box move type relative to other box move types. 0 disables this
                            move type.

        Rescale aspect ratio along a randomly chosen dimension.

        Note:
            When an argument is None, the value is left unchanged from its current state.

        Example::

            box_update.aspect(delta=0.01)
            box_update.aspect(delta=0.01, weight=2)
            box_update.aspect(delta=0.01, weight=0.15)

        Returns:
            A :py:class:`dict` with the current values of *delta*, and *weight*.

        """
        hoomd.util.print_status_line();
        self.check_initialization();

        if weight is not None:
            self.aspect_weight = float(weight)

        if delta is not None:
            self.aspect_delta = float(delta)

        self.cpp_updater.aspect(self.aspect_delta, self.aspect_weight);
        return {'delta': self.aspect_delta, 'weight': self.aspect_weight}

    def get_volume_acceptance(self):
        R""" Get the average acceptance ratio for volume changing moves.

        Returns:
            The average volume change acceptance for the last run

        Example::

            mc = hpmc.integrate.shape(..);
            mc.shape_param[name].set(....);
            box_update = hpmc.update.boxmc(mc, betaP=10, seed=1)
            run(100)
            v_accept = box_update.get_volume_acceptance()

        """
        counters = self.cpp_updater.getCounters(1);
        return counters.getVolumeAcceptance();

    def get_ln_volume_acceptance(self):
        R""" Get the average acceptance ratio for log(V) changing moves.

        Returns:
            The average volume change acceptance for the last run

        Example::

            mc = hpmc.integrate.shape(..);
            mc.shape_param[name].set(....);
            box_update = hpmc.update.boxmc(mc, betaP=10, seed=1)
            run(100)
            v_accept = box_update.get_ln_volume_acceptance()

        """
        counters = self.cpp_updater.getCounters(1);
        return counters.getLogVolumeAcceptance();

    def get_shear_acceptance(self):
        R"""  Get the average acceptance ratio for shear changing moves.

        Returns:
           The average shear change acceptance for the last run

        Example::

            mc = hpmc.integrate.shape(..);
            mc.shape_param[name].set(....);
            box_update = hpmc.update.boxmc(mc, betaP=10, seed=1)
            run(100)
            s_accept = box_update.get_shear_acceptance()

        """
        counters = self.cpp_updater.getCounters(1);
        return counters.getShearAcceptance();
        counters = self.cpp_updater.getCounters(1);
        return counters.getShearAcceptance();

    def get_aspect_acceptance(self):
        R"""  Get the average acceptance ratio for aspect changing moves.

        Returns:
            The average aspect change acceptance for the last run

        Example::

            mc = hpmc.integrate.shape(..);
            mc_shape_param[name].set(....);
            box_update = hpmc.update.boxmc(mc, betaP=10, seed=1)
            run(100)
            a_accept = box_update.get_aspect_acceptance()

        """
        counters = self.cpp_updater.getCounters(1);
        return counters.getAspectAcceptance();
        counters = self.cpp_updater.getCounters(1);
        return counters.getAspectAcceptance();

    def enable(self):
        R""" Enables the updater.

        Example::

            box_updater.set_params(isotropic=True)
            run(1e5)
            box_updater.disable()
            update.box_resize(dLy = 10)
            box_updater.enable()
            run(1e5)

        See updater base class documentation for more information
        """
        self.cpp_updater.computeAspectRatios();
        _updater.enable(self);

class wall(_updater):
    R""" Apply wall updates with a user-provided python callback.

    Args:
        mc (:py:mod:`hoomd.hpmc.integrate`): MC integrator.
        walls (:py:class:`hoomd.hpmc.field.wall`): the wall class instance to be updated
        py_updater (`callable`): the python callback that performs the update moves. This must be a python method that is a function of the timestep of the simulation.
               It must actually update the :py:class:`hoomd.hpmc.field.wall`) managed object.
        move_ratio (float): the probability with which an update move is attempted
        seed (int): the seed of the pseudo-random number generator that determines whether or not an update move is attempted
        period (int): the number of timesteps between update move attempt attempts
               Every *period* steps, a walls update move is tried with probability *move_ratio*. This update move is provided by the *py_updater* callback.
               Then, update.wall only accepts an update move provided by the python callback if it maintains confinement conditions associated with all walls. Otherwise,
               it reverts back to a non-updated copy of the walls.

    Once initialized, the update provides the following log quantities that can be logged via :py:class:`hoomd.analyze.log`:

    * **hpmc_wall_acceptance_ratio** - the acceptance ratio for wall update moves

    Example::

        mc = hpmc.integrate.sphere(seed = 415236);
        ext_wall = hpmc.compute.wall(mc);
        ext_wall.add_sphere_wall(radius = 1.0, origin = [0, 0, 0], inside = True);
        def perturb(timestep):
          r = np.sqrt(ext_wall.get_sphere_wall_param(index = 0, param = "rsq"));
          ext_wall.set_sphere_wall(index = 0, radius = 1.5*r, origin = [0, 0, 0], inside = True);
        wall_updater = hpmc.update.wall(mc, ext_wall, perturb, move_ratio = 0.5, seed = 27, period = 50);
        log = analyze.log(quantities=['hpmc_wall_acceptance_ratio'], period=100, filename='log.dat', overwrite=True);

    Example::

        mc = hpmc.integrate.sphere(seed = 415236);
        ext_wall = hpmc.compute.wall(mc);
        ext_wall.add_sphere_wall(radius = 1.0, origin = [0, 0, 0], inside = True);
        def perturb(timestep):
          r = np.sqrt(ext_wall.get_sphere_wall_param(index = 0, param = "rsq"));
          ext_wall.set_sphere_wall(index = 0, radius = 1.5*r, origin = [0, 0, 0], inside = True);
        wall_updater = hpmc.update.wall(mc, ext_wall, perturb, move_ratio = 0.5, seed = 27, period = 50);

    """
    def __init__(self, mc, walls, py_updater, move_ratio, seed, period=1):
        hoomd.util.print_status_line();

        # initialize base class
        _updater.__init__(self);

        cls = None;
        if isinstance(mc, integrate.sphere):
            cls = _hpmc.UpdaterExternalFieldWallSphere;
        elif isinstance(mc, integrate.convex_polyhedron):
            cls = _hpmc.UpdaterExternalFieldWallConvexPolyhedron;
        elif isinstance(mc, integrate.convex_spheropolyhedron):
            cls = _hpmc.UpdaterExternalFieldWallSpheropolyhedron;
        else:
            hoomd.context.msg.error("update.wall: Unsupported integrator.\n");
            raise RuntimeError("Error initializing update.wall");

        self.cpp_updater = cls(hoomd.context.current.system_definition, mc.cpp_integrator, walls.cpp_compute, py_updater, move_ratio, seed);
        self.setupUpdater(period);

    def get_accepted_count(self, mode=0):
        R""" Get the number of accepted wall update moves.

        Args:
            mode (int): specify the type of count to return. If mode!=0, return absolute quantities. If mode=0, return quantities relative to the start of the run.
                        DEFAULTS to 0.

        Returns:
           the number of accepted wall update moves

        Example::

            mc = hpmc.integrate.sphere(seed = 415236);
            ext_wall = hpmc.compute.wall(mc);
            ext_wall.add_sphere_wall(radius = 1.0, origin = [0, 0, 0], inside = True);
            def perturb(timestep):
              r = np.sqrt(ext_wall.get_sphere_wall_param(index = 0, param = "rsq"));
              ext_wall.set_sphere_wall(index = 0, radius = 1.5*r, origin = [0, 0, 0], inside = True);
            wall_updater = hpmc.update.wall(mc, ext_wall, perturb, move_ratio = 0.5, seed = 27, period = 50);
            run(100);
            acc_count = wall_updater.get_accepted_count(mode = 0);
        """
        return self.cpp_updater.getAcceptedCount(mode);

    def get_total_count(self, mode=0):
        R""" Get the number of attempted wall update moves.

        Args:
            mode (int): specify the type of count to return. If mode!=0, return absolute quantities. If mode=0, return quantities relative to the start of the run.
                        DEFAULTS to 0.

        Returns:
           the number of attempted wall update moves

        Example::

            mc = hpmc.integrate.sphere(seed = 415236);
            ext_wall = hpmc.compute.wall(mc);
            ext_wall.add_sphere_wall(radius = 1.0, origin = [0, 0, 0], inside = True);
            def perturb(timestep):
              r = np.sqrt(ext_wall.get_sphere_wall_param(index = 0, param = "rsq"));
              ext_wall.set_sphere_wall(index = 0, radius = 1.5*r, origin = [0, 0, 0], inside = True);
            wall_updater = hpmc.update.wall(mc, ext_wall, perturb, move_ratio = 0.5, seed = 27, period = 50);
            run(100);
            tot_count = wall_updater.get_total_count(mode = 0);

        """
        return self.cpp_updater.getTotalCount(mode);

class muvt(_updater):
    R""" Insert and remove particles in the muVT ensemble.

    Args:
        mc (:py:mod:`hoomd.hpmc.integrate`): MC integrator.
        seed (int): The seed of the pseudo-random number generator (Needs to be the same across partitions of the same Gibbs ensemble)
        period (int): Number of timesteps between histogram evaluations.
        transfer_types (list): List of type names that are being transferred from/to the reservoir or between boxes (if *None*, all types)
        ngibbs (int): The number of partitions to use in Gibbs ensemble simulations (if == 1, perform grand canonical muVT)

    The muVT (or grand-canonical) ensemble simulates a system at constant fugacity.

    Gibbs ensemble simulations are also supported, where particles and volume are swapped between two or more
    boxes.  Every box correspond to one MPI partition, and can therefore run on multiple ranks.
    See :py:mod:`hoomd.comm` and the --nrank command line option for how to split a MPI task into partitions.

    Note:
        Multiple Gibbs ensembles are also supported in a single parallel job, with the ngibbs option
        to update.muvt(), where the number of partitions can be a multiple of ngibbs.

    Example::

        mc = hpmc.integrate.sphere(seed=415236)
        update.muvt(mc=mc, period)

    """
    def __init__(self, mc, seed, period=1, transfer_types=None,ngibbs=1):
        hoomd.util.print_status_line();

        if not isinstance(mc, integrate.mode_hpmc):
            hoomd.context.msg.warning("update.muvt: Must have a handle to an HPMC integrator.\n");
            return;

        self.mc = mc

        # initialize base class
        _updater.__init__(self);

        if ngibbs > 1:
            self.gibbs = True;
        else:
            self.gibbs = False;

        # get a list of types from the particle data
        ntypes = hoomd.context.current.system_definition.getParticleData().getNTypes();
        type_list = [];
        for i in range(0,ntypes):
            type_list.append(hoomd.context.current.system_definition.getParticleData().getNameByType(i));

        # by default, transfer all types
        if transfer_types is None:
            transfer_types = type_list

        cls = None;
        if self.mc.implicit is True:
            if self.mc.depletant_mode == 'overlap_regions':
                if isinstance(mc, integrate.sphere):
                    cls = _hpmc.UpdaterMuVTImplicitSphere;
                elif isinstance(mc, integrate.convex_polygon):
                    cls = _hpmc.UpdaterMuVTImplicitConvexPolygon;
                elif isinstance(mc, integrate.simple_polygon):
                    cls = _hpmc.UpdaterMuVTImplicitSimplePolygon;
                elif isinstance(mc, integrate.convex_polyhedron):
                    cls = _hpmc.UpdaterMuVTImplicitConvexPolyhedron;
                elif isinstance(mc, integrate.convex_spheropolyhedron):
                    cls = _hpmc.UpdaterMuVTImplicitSpheropolyhedron;
                elif isinstance(mc, integrate.ellipsoid):
                    cls = _hpmc.UpdaterMuVTImplicitEllipsoid;
                elif isinstance(mc, integrate.convex_spheropolygon):
                    cls =_hpmc.UpdaterMuVTImplicitSpheropolygon;
                elif isinstance(mc, integrate.faceted_sphere):
                    cls =_hpmc.UpdaterMuVTImplicitFacetedEllipsoid;
                elif isinstance(mc, integrate.sphere_union):
                    cls = _hpmc.UpdaterMuVTImplicitSphereUnion;
                elif isinstance(mc, integrate.convex_polyhedron_union):
                    cls = _hpmc.UpdaterMuVTImplicitConvexPolyhedronUnion;
                elif isinstance(mc, integrate.faceted_ellipsoid_union):
                    cls = _hpmc.UpdaterMuVTImplicitFacetedEllipsoidUnion;
                elif isinstance(mc, integrate.polyhedron):
                    cls =_hpmc.UpdaterMuVTImplicitPolyhedron;
                elif isinstance(mc, integrate.sphinx):
                    cls =_hpmc.UpdaterMuVTImplicitSphinx;
                else:
                    hoomd.context.msg.error("update.muvt: Unsupported integrator.\n");
                    raise RuntimeError("Error initializing update.muvt");
            else:
                if isinstance(mc, integrate.sphere):
                    cls = _hpmc.UpdaterMuVTImplicitSphere;
                elif isinstance(mc, integrate.convex_polygon):
                    cls = _hpmc.UpdaterMuVTImplicitConvexPolygon;
                elif isinstance(mc, integrate.simple_polygon):
                    cls = _hpmc.UpdaterMuVTImplicitSimplePolygon;
                elif isinstance(mc, integrate.convex_polyhedron):
                    cls = _hpmc.UpdaterMuVTImplicitConvexPolyhedron;
                elif isinstance(mc, integrate.convex_spheropolyhedron):
                    cls = _hpmc.UpdaterMuVTImplicitSpheropolyhedron;
                elif isinstance(mc, integrate.ellipsoid):
                    cls = _hpmc.UpdaterMuVTImplicitEllipsoid;
                elif isinstance(mc, integrate.convex_spheropolygon):
                    cls =_hpmc.UpdaterMuVTImplicitSpheropolygon;
                elif isinstance(mc, integrate.faceted_sphere):
                    cls =_hpmc.UpdaterMuVTImplicitFacetedEllipsoid;
                elif isinstance(mc, integrate.sphere_union):
                    cls = _hpmc.UpdaterMuVTImplicitSphereUnion;
                elif isinstance(mc, integrate.convex_polyhedron_union):
                    cls = _hpmc.UpdaterMuVTImplicitConvexPolyhedronUnion;
                elif isinstance(mc, integrate.faceted_ellipsoid_union):
                    cls = _hpmc.UpdaterMuVTImplicitFacetedEllipsoidUnion;
                elif isinstance(mc, integrate.polyhedron):
                    cls =_hpmc.UpdaterMuVTImplicitPolyhedron;
                elif isinstance(mc, integrate.sphinx):
                    cls =_hpmc.UpdaterMuVTImplicitSphinx;
                else:
                    hoomd.context.msg.error("update.muvt: Unsupported integrator.\n");
                    raise RuntimeError("Error initializing update.muvt");
        else:
            if isinstance(mc, integrate.sphere):
                cls = _hpmc.UpdaterMuVTSphere;
            elif isinstance(mc, integrate.convex_polygon):
                cls = _hpmc.UpdaterMuVTConvexPolygon;
            elif isinstance(mc, integrate.simple_polygon):
                cls = _hpmc.UpdaterMuVTSimplePolygon;
            elif isinstance(mc, integrate.convex_polyhedron):
                cls = _hpmc.UpdaterMuVTConvexPolyhedron;
            elif isinstance(mc, integrate.convex_spheropolyhedron):
                cls = _hpmc.UpdaterMuVTSpheropolyhedron;
            elif isinstance(mc, integrate.ellipsoid):
                cls = _hpmc.UpdaterMuVTEllipsoid;
            elif isinstance(mc, integrate.convex_spheropolygon):
                cls =_hpmc.UpdaterMuVTSpheropolygon;
            elif isinstance(mc, integrate.faceted_sphere):
                cls =_hpmc.UpdaterMuVTFacetedEllipsoid;
            elif isinstance(mc, integrate.sphere_union):
                cls = _hpmc.UpdaterMuVTSphereUnion;
            elif isinstance(mc, integrate.convex_polyhedron_union):
                cls = _hpmc.UpdaterMuVTConvexPolyhedronUnion;
            elif isinstance(mc, integrate.faceted_ellipsoid_union):
                cls = _hpmc.UpdaterMuVTFacetedEllipsoidUnion;
            elif isinstance(mc, integrate.polyhedron):
                cls =_hpmc.UpdaterMuVTPolyhedron;
            else:
                hoomd.context.msg.error("update.muvt: Unsupported integrator.\n");
                raise RuntimeError("Error initializing update.muvt");

        if self.mc.implicit:
            self.cpp_updater = cls(hoomd.context.current.system_definition,
                                   mc.cpp_integrator,
                                   int(seed),
                                   ngibbs);
        else:
            self.cpp_updater = cls(hoomd.context.current.system_definition,
                                   mc.cpp_integrator,
                                   int(seed),
                                   ngibbs);

        # register the muvt updater
        self.setupUpdater(period);

        # set the list of transferred types
        if not isinstance(transfer_types,list):
            hoomd.context.msg.error("update.muvt: Need list of types to transfer.\n");
            raise RuntimeError("Error initializing update.muvt");

        cpp_transfer_types = _hoomd.std_vector_uint();
        for t in transfer_types:
            if t not in type_list:
                hoomd.context.msg.error("Trying to transfer unknown type " + str(t) + "\n");
                raise RuntimeError("Error setting muVT parameters");
            else:
                type_id = hoomd.context.current.system_definition.getParticleData().getTypeByName(t);

            cpp_transfer_types.append(type_id)

        self.cpp_updater.setTransferTypes(cpp_transfer_types)

    def set_fugacity(self, type, fugacity):
        R""" Change muVT fugacities.

        Args:
            type (str): Particle type to set parameters for
            fugacity (float): Fugacity of this particle type (dimension of volume^-1)

        Example:

            muvt = hpmc.update.muvt(mc, period = 10)
            muvt.set_fugacity(type='A',fugacity=1.23)
            variant = hoomd.variant.linear_interp(points= [(0,1e1), (1e5, 4.56)])
            muvt.set_fugacity(type='A', fugacity=variant)

        """
        hoomd.util.print_status_line();
        self.check_initialization();

        if self.gibbs:
            raise RuntimeError("Gibbs ensemble does not support setting the fugacity.\n");

        # get a list of types from the particle data
        ntypes = hoomd.context.current.system_definition.getParticleData().getNTypes();
        type_list = [];
        for i in range(0,ntypes):
            type_list.append(hoomd.context.current.system_definition.getParticleData().getNameByType(i));

        if type not in type_list:
            hoomd.context.msg.error("Trying to set fugacity for unknown type " + str(type) + "\n");
            raise RuntimeError("Error setting muVT parameters");
        else:
            type_id = hoomd.context.current.system_definition.getParticleData().getTypeByName(type);

        fugacity_variant = hoomd.variant._setup_variant_input(fugacity);
        self.cpp_updater.setFugacity(type_id, fugacity_variant.cpp_variant);

    def set_params(self, dV=None, move_ratio=None, transfer_ratio=None):
        R""" Set muVT parameters.

        Args:
            dV (float): (if set) Set volume rescaling factor (dimensionless)
            move_ratio (float): (if set) Set the ratio between volume and exchange/transfer moves (applies to Gibbs ensemble)
            transfer_ratio (float): (if set) Set the ratio between transfer and exchange moves

        Example::

            muvt = hpmc.update.muvt(mc, period = 10)
            muvt.set_params(dV=0.1)
            muvt.set_params(n_trial=2)
            muvt.set_params(move_ratio=0.05)

        """
        hoomd.util.print_status_line();
        self.check_initialization();

        if move_ratio is not None:
            if not self.gibbs:
                hoomd.context.msg.warning("Move ratio only used in Gibbs ensemble.\n");
            self.cpp_updater.setMoveRatio(float(move_ratio))

        if dV is not None:
            if not self.gibbs:
                hoomd.context.msg.warning("Parameter dV only available for Gibbs ensemble.\n");
            self.cpp_updater.setMaxVolumeRescale(float(dV))
        if transfer_ratio is not None:
            self.cpp_updater.setTransferRatio(float(transfer_ratio))

class remove_drift(_updater):
    R""" Remove the center of mass drift from a system restrained on a lattice.

    Args:
        mc (:py:mod:`hoomd.hpmc.integrate`): MC integrator.
        external_lattice (:py:class:`hoomd.hpmc.field.lattice_field`): lattice field where the lattice is defined.
        period (int): the period to call the updater

    The command hpmc.update.remove_drift sets up an updater that removes the center of mass
    drift of a system every period timesteps,

    Example::

        mc = hpmc.integrate.convex_polyhedron(seed=seed);
        mc.shape_param.set("A", vertices=verts)
        mc.set_params(d=0.005, a=0.005)
        lattice = hpmc.compute.lattice_field(mc=mc, position=fcc_lattice, k=1000.0);
        remove_drift = update.remove_drift(mc=mc, external_lattice=lattice, period=1000);

    """
    def __init__(self, mc, external_lattice, period=1):
        hoomd.util.print_status_line();
        #initialize base class
        _updater.__init__(self);
        cls = None;
        if not hoomd.context.exec_conf.isCUDAEnabled():
            if isinstance(mc, integrate.sphere):
                cls = _hpmc.RemoveDriftUpdaterSphere;
            elif isinstance(mc, integrate.convex_polygon):
                cls = _hpmc.RemoveDriftUpdaterConvexPolygon;
            elif isinstance(mc, integrate.simple_polygon):
                cls = _hpmc.RemoveDriftUpdaterSimplePolygon;
            elif isinstance(mc, integrate.convex_polyhedron):
                cls = _hpmc.RemoveDriftUpdaterConvexPolyhedron;
            elif isinstance(mc, integrate.convex_spheropolyhedron):
                cls = _hpmc.RemoveDriftUpdaterSpheropolyhedron;
            elif isinstance(mc, integrate.ellipsoid):
                cls = _hpmc.RemoveDriftUpdaterEllipsoid;
            elif isinstance(mc, integrate.convex_spheropolygon):
                cls =_hpmc.RemoveDriftUpdaterSpheropolygon;
            elif isinstance(mc, integrate.faceted_sphere):
                cls =_hpmc.RemoveDriftUpdaterFacetedEllipsoid;
            elif isinstance(mc, integrate.polyhedron):
                cls =_hpmc.RemoveDriftUpdaterPolyhedron;
            elif isinstance(mc, integrate.sphinx):
                cls =_hpmc.RemoveDriftUpdaterSphinx;
            elif isinstance(mc, integrate.sphere_union):
                cls = _hpmc.RemoveDriftUpdaterSphereUnion;
            elif isinstance(mc, integrate.convex_polyhedron_union):
                cls = _hpmc.RemoveDriftUpdaterConvexPolyhedronUnion;
            elif isinstance(mc, integrate.faceted_ellipsoid_union):
                cls = _hpmc.RemoveDriftUpdaterFacetedEllipsoidUnion;
            else:
                hoomd.context.msg.error("update.remove_drift: Unsupported integrator.\n");
                raise RuntimeError("Error initializing update.remove_drift");
        else:
            raise RuntimeError("update.remove_drift: Error! GPU not implemented.");
<<<<<<< HEAD
=======
            # if isinstance(mc, integrate.sphere):
            #     cls = _hpmc.RemoveDriftUpdaterGPUSphere;
            # elif isinstance(mc, integrate.convex_polygon):
            #     cls = _hpmc.RemoveDriftUpdaterGPUConvexPolygon;
            # elif isinstance(mc, integrate.simple_polygon):
            #     cls = _hpmc.RemoveDriftUpdaterGPUSimplePolygon;
            # elif isinstance(mc, integrate.convex_polyhedron):
            #     cls = integrate._get_sized_entry('RemoveDriftUpdaterGPUConvexPolyhedron', mc.max_verts);
            # elif isinstance(mc, integrate.convex_spheropolyhedron):
            #     cls = integrate._get_sized_entry('RemoveDriftUpdaterGPUSpheropolyhedron',mc.max_verts);
            # elif isinstance(mc, integrate.ellipsoid):
            #     cls = _hpmc.RemoveDriftUpdaterGPUEllipsoid;
            # elif isinstance(mc, integrate.convex_spheropolygon):
            #     cls =_hpmc.RemoveDriftUpdaterGPUSpheropolygon;
            # elif isinstance(mc, integrate.faceted_sphere):
            #     cls =_hpmc.RemoveDriftUpdaterGPUFacetedEllipsoid;
            # elif isinstance(mc, integrate.polyhedron):
            #     cls =_hpmc.RemoveDriftUpdaterGPUPolyhedron;
            # elif isinstance(mc, integrate.sphinx):
            #     cls =_hpmc.RemoveDriftUpdaterGPUSphinx;
            # elif isinstance(mc, integrate.sphere_union):
            #     cls =_hpmc.RemoveDriftUpdaterGPUSphereUnion;
            # else:
            #     hoomd.context.msg.error("update.remove_drift: Unsupported integrator.\n");
            #     raise RuntimeError("Error initializing update.remove_drift");
>>>>>>> 707e5163

        self.cpp_updater = cls(hoomd.context.current.system_definition, external_lattice.cpp_compute, mc.cpp_integrator);
        self.setupUpdater(period);

class shape_update(_updater):
    R"""
    Apply shape updates to the shape definitions defined in the integrator. This class should not be instaianted directly
    but the alchemy and elastic_shapes classes can be. Each updater defines a specific statistical ensemble. See the different
    updaters for documentaion on the specific acceptance criteria and examples.

    Right now the shape move will update the shape definitions for every type.

    Args:
        mc (:py:mod:`hoomd.hpmc.integrate`): HPMC integrator object for system on which to apply box updates
        move_ratio (:py:class:`float` or :py:mod:`hoomd.variant`): fraction of steps to run the updater.
        seed (int): random number seed for shape move generators
        period (int): the period to call the updater
        phase (int): When -1, start on the current time step. When >= 0, execute on steps where *(step + phase) % period == 0*.
        pretend (bool): When True the updater will not actually make update the shape definitions but moves will be proposed and
                        the acceptance statistics will be updated correctly
        pos (:py:mod:`hoomd.deprecated.dump.pos`): HOOMD POS analyzer object used to update the shape definitions on the fly
        setup_pos (bool): When True the updater will automatically update the POS analyzer if it is provided
        setup_callback (callable): will override the default pos callback. will be called everytime the pos file is written
        nselect (int): number of types to change every time the updater is called.
        nsweeps (int): number of times to change nselect types every time the updater is called.
        multi_phase (bool): when True MPI is enforced and shapes are updated together for two boxes.
        num_phase (int): how many boxes are simulated at the same time, now support 2 and 3.
    Note:
        Only one of the Monte Carlo move types are applied to evolve the particle shape definition. By default, no moves are applied.
        Activate desired move types using the following methods.

        - :py:meth:`python_shape_move` - supply a python call back that will take a list of parameters between 0 and 1 and return a shape param object.
        - :py:meth:`vertex_shape_move` - make changes to the the vertices of the shape definition. Currently only defined for convex polyhedra.
        - :py:meth:`constant_shape_move` - make a single move to a shape i.e. shape_old -> shape_new. Useful when pretend is set to True.
        - :py:meth:`elastic_shape_move` - scale and shear the particle definitions. Currently only defined for ellipsoids and convex polyhedra.

        See the documentation for the individual moves for more usage information.

    """
    _ids = [];
    def __init__(   self,
                    mc,
                    move_ratio,
                    seed,
                    period = 1,
                    phase=-1,
                    pretend=False,
                    pos=None,
                    setup_pos=True,
                    pos_callback=None,
                    nselect=1,
                    nsweeps=1,
                    multi_phase = False,
                    num_phase = 2,
                    gsdid = None):
        _updater.__init__(self);

        cls = None;
        if isinstance(mc, integrate.sphere):
            cls = _hpmc.UpdaterShapeSphere;
        elif isinstance(mc, integrate.convex_polygon):
            cls = _hpmc.UpdaterShapeConvexPolygon;
        elif isinstance(mc, integrate.simple_polygon):
            cls = _hpmc.UpdaterShapeSimplePolygon;
        elif isinstance(mc, integrate.convex_polyhedron):
            cls = _hpmc.UpdaterShapeConvexPolyhedron;
        elif isinstance(mc, integrate.convex_spheropolyhedron):
            cls = _hpmc.UpdaterShapeSpheropolyhedron;
        elif isinstance(mc, integrate.ellipsoid):
            cls = _hpmc.UpdaterShapeEllipsoid;
        elif isinstance(mc, integrate.convex_spheropolygon):
            cls =_hpmc.UpdaterShapeSpheropolygon;
        elif isinstance(mc, integrate.patchy_sphere):
            cls =_hpmc.UpdaterShapePatchySphere;
        elif isinstance(mc, integrate.polyhedron):
            cls =_hpmc.UpdaterShapePolyhedron;
        elif isinstance(mc, integrate.sphinx):
            cls =_hpmc.UpdaterShapeSphinx;
        elif isinstance(mc, integrate.sphere_union):
            cls =_hpmc.UpdaterShapeSphereUnion;
        else:
            hoomd.context.msg.error("update.shape_update: Unsupported integrator.\n");
            raise RuntimeError("Error initializing update.shape_update");
        self.cpp_updater = cls(hoomd.context.current.system_definition,
                                mc.cpp_integrator,
                                move_ratio,
                                seed,
                                nselect,
                                nsweeps,
                                pretend,
                                multi_phase,
                                num_phase);
        self.move_cpp = None;
        self.boltzmann_function = None;
        self.seed = seed;
        self.mc = mc;
        self.pos = pos;
        self._gsdid = None;
        # if gsdid in shape_update._ids:
        #     raise RuntimeError("gsdid already exists")
        if gsdid is not None:
            self._gsdid = gsdid;
            shape_update._ids.append(gsdid);

        if pos and setup_pos:
            if pos_callback is None:
                pos.set_info(self.pos_callback);
            else:
                pos.set_info(pos_callback);
        self.setupUpdater(period, phase);

    def python_shape_move(self, callback, params, stepsize, param_ratio):
        R"""Enable python shape move and set parameters. All python shape moves must
        be callable object that take a single list of parameters between 0 and 1 as
        the call arguments and returns a shape parameter definition.

        Args:
            callback (callable): The python function that will be called each update.
            params (dict): dictionary of types and the corresponding list parameters ({'A' : [1.0], 'B': [0.0]})
            stepsize (float): step size in parameter space.
            param_ratio (float): average fraction of parameters to change each update

        Note:
            Parameters must be given for every particle type. Shape move should rescale the particle to have constnt
            volume if necessary/desired.

        Example::

            # example callback
            class convex_polyhedron_callback:
                def __init__(self, mc):
                    self.mc = mc;
                def __call__(self, params):
                    # do something with params and define verts
                    return self.mc.shape_class.make_param(vertices=verts);

            # now set up the updater
            shape_up = hpmc.update.alchemy(mc, move_ratio=0.25, seed=9876)
            shape_up.python_shape_move( callback=convex_polyhedron_callback(mc), params={'A': [0.5, 0.5]}, stepsize=0.001, param_ratio=0.5)

        """
        hoomd.util.print_status_line();
        if(self.move_cpp):
            hoomd.context.msg.error("update.shape_update.python_shape_move: Cannot change the move once initialized.\n");
            raise RuntimeError("Error initializing update.shape_update");
        move_cls = None;
        if isinstance(self.mc, integrate.sphere):
            move_cls = _hpmc.PythonShapeMoveSphere;
        elif isinstance(self.mc, integrate.convex_polygon):
            move_cls = _hpmc.PythonShapeMoveConvexPolygon;
        elif isinstance(self.mc, integrate.simple_polygon):
            move_cls = _hpmc.PythonShapeMoveSimplePolygon;
        elif isinstance(self.mc, integrate.convex_polyhedron):
            move_cls = _hpmc.PythonShapeMoveConvexPolyhedron;
        elif isinstance(self.mc, integrate.convex_spheropolyhedron):
            move_cls = _hpmc.PythonShapeMoveSpheropolyhedron;
        elif isinstance(self.mc, integrate.ellipsoid):
            move_cls = _hpmc.PythonShapeMoveEllipsoid;
        elif isinstance(self.mc, integrate.convex_spheropolygon):
            move_cls = _hpmc.PythonShapeMoveConvexSphereopolygon;
        elif isinstance(self.mc, integrate.polyhedron):
            move_cls = _hpmc.PythonShapeMovePolyhedron;
        elif isinstance(self.mc, integrate.sphinx):
            move_cls = _hpmc.PythonShapeMoveSphinx;
        elif isinstance(self.mc, integrate.sphere_union):
            move_cls = _hpmc.PythonShapeMoveSphereUnion;
        else:
            hoomd.context.msg.error("update.shape_update.python_shape_move: Unsupported integrator.\n");
            raise RuntimeError("Error initializing update.shape_update");

        if not move_cls:
            hoomd.context.msg.error("update.shape_update.python_shape_move: Unsupported integrator.\n");
            raise RuntimeError("Error initializing update.shape_update");

        ntypes = hoomd.context.current.system_definition.getParticleData().getNTypes();
        param_list = [];
        for i in range(ntypes):
            typ = hoomd.context.current.system_definition.getParticleData().getNameByType(i)
            param_list.append(self.mc.shape_class.ensure_list(params[typ]));


        if isinstance(stepsize, float) or isinstance(stepsize, int):
            stepsize_list = [float(stepsize) for i in range(ntypes) ];
        else:
            stepsize_list = self.mc.shape_class.ensure_list(stepsize);

        # TODO: Make this possible
        # Currently computing the moments of inertia for spheropolyhedra is not implemented
        # In order to prevent improper usage, we throw an error here. The use of this
        # updater with spheropolyhedra is currently enabled to allow the use of spherical
        # depletants
        if isinstance(self.mc, integrate.convex_spheropolyhedron):
            for i in range(ntypes):
                typename = hoomd.context.current.system_definition.getParticleData().getNameByType(i);
                shape = self.mc.shape_param.get(typename)
                if shape.sweep_radius != 0 and len(shape.vertices) != 0 and stepsize_list[i] != 0:
                    raise RuntimeError("Currently alchemical moves with integrate.convex_spheropolyhedron \
are only enabled for polyhedral and spherical particles.")

        self.move_cpp = move_cls(ntypes, callback, param_list, stepsize_list, float(param_ratio));
        self.cpp_updater.registerShapeMove(self.move_cpp);

    def vertex_shape_move(self, stepsize, param_ratio, volume=1.0):
        R"""
        Enable vertex shape move and set parameters. Changes a particle shape by
        translating vertices and rescaling to have constant volume. The shape definition
        corresponds to the convex hull of the vertices.

        Args:
            volume (float): volume of the particles to hold constant
            stepsize (float): stepsize for each
            param_ratio (float): average fraction of vertices to change each update

        Example::

            shape_up = hpmc.update.alchemy(mc, move_ratio=0.25, seed=9876)
            shape_up.vertex_shape_move( stepsize=0.001, param_ratio=0.25, volume=1.0)

        """
        hoomd.util.print_status_line();
        if(self.move_cpp):
            hoomd.context.msg.error("update.shape_update.vertex_shape_move: Cannot change the move once initialized.\n");
            raise RuntimeError("Error initializing update.shape_update");
        move_cls = None;
        if isinstance(self.mc, integrate.sphere):
            pass;
        elif isinstance(self.mc, integrate.convex_polygon):
            pass;
        elif isinstance(self.mc, integrate.simple_polygon):
            pass;
        elif isinstance(self.mc, integrate.convex_polyhedron):
            move_cls = _hpmc.GeneralizedShapeMoveConvexPolyhedron;
        elif isinstance(self.mc, integrate.convex_spheropolyhedron):
            pass;
        elif isinstance(self.mc, integrate.ellipsoid):
            pass;
        elif isinstance(self.mc, integrate.convex_spheropolygon):
            pass;
        elif isinstance(self.mc, integrate.patchy_sphere):
            pass;
        elif isinstance(self.mc, integrate.polyhedron):
            pass;
        elif isinstance(self.mc, integrate.sphinx):
            pass;
        elif isinstance(self.mc, integrate.sphere_union):
            pass;
        else:
            hoomd.context.msg.error("update.shape_update.vertex_shape_move: Unsupported integrator.\n");
            raise RuntimeError("Error initializing update.shape_update");

        if not move_cls:
            hoomd.context.msg.error("update.shape_update: Unsupported integrator.\n");
            raise RuntimeError("Error initializing update.shape_update");

        ntypes = hoomd.context.current.system_definition.getParticleData().getNTypes();
        self.move_cpp = move_cls(ntypes, stepsize, param_ratio, volume);
        self.cpp_updater.registerShapeMove(self.move_cpp);

    def constant_shape_move(self, **shape_params):
        R"""
        Enable constant shape move and set parameters. Changes a particle shape by
        the same way every time the updater is called. This is useful for calculating
        a spcific transition probability and derived thermodynamic quantities.

        Args:
            shape_parameters: arguments required to define the reference shape. Depends on the
            integrator.

        Example::

            shape_up = hpmc.update.alchemy(mc, move_ratio=0.25, seed=9876)
            # convex_polyhedron
            shape_up.constant_shape_move(vertices=verts)
            # ellipsoid
            shape_up.constant_shape_move(a=1, b=1, c=1);

        See Also:
            :py:mod:`hoomd.hpmc.data` for required shape parameters.

        """
        hoomd.util.print_status_line();
        if(self.move_cpp):
            hoomd.context.msg.error("update.shape_update.constant_shape_move: Cannot change the move once initialized.\n");
            raise RuntimeError("Error initializing update.shape_update");
        move_cls = None;
        if isinstance(self.mc, integrate.sphere):
            move_cls = _hpmc.ConstantShapeMoveSphere;
        elif isinstance(self.mc, integrate.convex_polygon):
            move_cls = _hpmc.ConstantShapeMoveConvexPolygon;
        elif isinstance(self.mc, integrate.simple_polygon):
            move_cls = _hpmc.ConstantShapeMoveSimplePolygon;
        elif isinstance(self.mc, integrate.convex_polyhedron):
            move_cls = _hpmc.ConstantShapeMoveConvexPolyhedron;
        elif isinstance(self.mc, integrate.convex_spheropolyhedron):
            move_cls = _hpmc.ConstantShapeMoveSpheropolyhedron;
        elif isinstance(self.mc, integrate.ellipsoid):
            move_cls = _hpmc.ConstantShapeMoveEllipsoid;
        elif isinstance(self.mc, integrate.convex_spheropolygon):
            move_cls = _hpmc.ConstantShapeMoveConvexSphereopolygon;
        elif isinstance(self.mc, integrate.polyhedron):
            move_cls = _hpmc.ConstantShapeMovePolyhedron;
        elif isinstance(self.mc, integrate.sphinx):
            move_cls = _hpmc.ConstantShapeMoveSphinx;
        elif isinstance(self.mc, integrate.sphere_union):
            move_cls = _hpmc.ConstantShapeMoveSphereUnion;
        else:
            hoomd.context.msg.error("update.shape_update.constant_shape_move: Unsupported integrator.\n");
            raise RuntimeError("Error initializing update.shape_update");

        if not move_cls:
            hoomd.context.msg.error("update.shape_update.constant_shape_move: Unsupported integrator.\n");
            raise RuntimeError("Error initializing update.shape_update");

        ntypes = hoomd.context.current.system_definition.getParticleData().getNTypes();
        self.move_cpp = move_cls(ntypes, [self.mc.shape_class.make_param(**shape_params)]);
        self.cpp_updater.registerShapeMove(self.move_cpp);

    def elastic_shape_move(self, stepsize, param_ratio=0.5):
        R"""
        Enable scale and shear shape move and set parameters. Changes a particle shape by
        scaling the particle and shearing the particle.

        Args:
            stepsize (float): largest scaling/shearing factor used.
            move_ratio (float): fraction of scale to shear moves.

        Example::

            shape_up = hpmc.update.alchemy(mc, move_ratio=0.25, seed=9876)
            shape_up.elastic_shape_move(stepsize=0.01)

        """
        hoomd.util.print_status_line();
        if(self.move_cpp):
            hoomd.context.msg.error("update.shape_update.elastic_shape_move: Cannot change the move once initialized.\n");
            raise RuntimeError("Error initializing update.shape_update");
        move_cls = None;
        if isinstance(self.mc, integrate.sphere):
            pass;
            # move_cls = _hpmc.ScaleShearShapeMoveSphere;
        elif isinstance(self.mc, integrate.convex_polygon):
            pass;
            # move_cls = _hpmc.ScaleShearShapeMoveConvexPolygon;
        elif isinstance(self.mc, integrate.simple_polygon):
            pass;
            # move_cls = _hpmc.ScaleShearShapeMoveSimplePolygon;
        elif isinstance(self.mc, integrate.convex_polyhedron):
            move_cls = _hpmc.ScaleShearShapeMoveConvexPolyhedron;
        elif isinstance(self.mc, integrate.convex_spheropolyhedron):
            pass;
        elif isinstance(self.mc, integrate.ellipsoid):
            move_cls = _hpmc.ScaleShearShapeMoveEllipsoid;
        elif isinstance(self.mc, integrate.convex_spheropolygon):
            pass;
            # move_cls = _hpmc.ScaleShearShapeMoveConvexSphereopolygon;
        elif isinstance(self.mc, integrate.polyhedron):
            pass;
            # move_cls = _hpmc.ScaleShearShapeMovePolyhedron;
        elif isinstance(self.mc, integrate.sphinx):
            pass;
            # move_cls = _hpmc.ScaleShearShapeMoveSphinx;
        elif isinstance(self.mc, integrate.sphere_union):
            pass;
            # move_cls = _hpmc.ScaleShearShapeMoveSphereUnion;
        else:
            hoomd.context.msg.error("update.shape_update.elastic_shape_move: Unsupported integrator.\n");
            raise RuntimeError("Error initializing update.shape_update");

        if not move_cls:
            hoomd.context.msg.error("update.shape_update.elastic_shape_move: Unsupported integrator.\n");
            raise RuntimeError("Error initializing update.shape_update");

        ntypes = hoomd.context.current.system_definition.getParticleData().getNTypes();
        self.move_cpp = move_cls(ntypes, stepsize, param_ratio);
        self.cpp_updater.registerShapeMove(self.move_cpp);

    def get_tuner(self, average = False, **kwargs):
        R""" Get a :py:mod:`hoomd.hpmc.util.tune` object set to tune the step size of the shape move.
        Args:
            average (bool): If set to true will set up the tuner to set all types together using averaged statistics.
            kwargs: keyword argments that will be passed to :py:mod:`hoomd.hpmc.util.tune`

        Example::

            shape_up = hpmc.update.elastic_shape(mc=mc, move_ratio=0.1, seed=3832765, stiffness=100.0, reference=dict(vertices=v), nselect=3)
            shape_up.elastic_shape_move(stepsize=0.1);
            tuner = shape_up.get_tuner(average=True); # average stats over all particle types.
            for _ in range(100):
                hoomd.run(1000, quiet=True);
                tuner.update();
                shape_up.reset_statistics(); # reset the shape stats

        """
        from . import util
        import numpy as np
        if not average:
            ntypes = hoomd.context.current.system_definition.getParticleData().getNTypes();
            tunables = ["stepsize-{}".format(i) for i in range(ntypes)];
            tunable_map = {};
            for i in range(ntypes):
                tunable_map.update({'stepsize-{}'.format(i) : {
                                        'get': lambda typeid=i: getattr(self, 'get_step_size')(typeid),
                                        'acceptance': lambda typeid=i: getattr(self, 'get_move_acceptance')(typeid),
                                        'set': lambda x, name=hoomd.context.current.system_definition.getParticleData().getNameByType(i): getattr(self, 'set_params')(types=name, stepsize=x),
                                        'maximum': 0.5
                                        }})
        else:
            ntypes = hoomd.context.current.system_definition.getParticleData().getNTypes();
            type_list = [hoomd.context.current.system_definition.getParticleData().getNameByType(i) for i in range(ntypes)]
            tunables=["stepsize"]
            tunable_map = {'stepsize' : {
                                    'get': lambda : getattr(self, 'get_step_size')(0),
                                    'acceptance': lambda : float(getattr(self, 'get_move_acceptance')(None)),
                                    'set': lambda x, name=type_list: getattr(self, 'set_params')(types=name, stepsize=x),
                                    'maximum': 0.5
                                    }};
        return util.tune(self, tunables=tunables, tunable_map=tunable_map, **kwargs);

    def get_total_count(self, typeid=None):
        R""" Get the total number of moves attempted by the updater
        Args:
            typeid (int): the typeid of the particle type. If None the sum over all types will be returned.
        Returns:
            The total number of moves attempted by the updater

        Example::

            mc = hpmc.integrate.shape(..);
            mc.shape_param[name].set(....);
            shape_updater = hpmc.update.shape_update(mc, move_ratio=0.25, seed=9876)
            run(100)
            total = shape_updater.get_total_count(0)

        """
        hoomd.util.print_status_line();
        if typeid is None:
            return sum([self.cpp_updater.getTotalCount(i) for i in range(hoomd.context.current.system_definition.getParticleData().getNTypes())])
        else:
            return self.cpp_updater.getTotalCount(typeid);

    def get_accepted_count(self, typeid=None):
        R""" Get the total number of moves accepted by the updater
        Args:
            typeid (int): the typeid of the particle type. if None then the sum of all counts will be returned.
        Returns:
            The total number of moves accepted by the updater

        Example::

            mc = hpmc.integrate.shape(..);
            mc.shape_param[name].set(....);
            shape_updater = hpmc.update.shape_update(mc, move_ratio=0.25, seed=9876)
            run(100)
            accepted = shape_updater.get_accepted_count(0)
        """
        hoomd.util.print_status_line();
        if typeid is None:
            return sum([self.cpp_updater.getAcceptedCount(i) for i in range(hoomd.context.current.system_definition.getParticleData().getNTypes())])
        else:
            return self.cpp_updater.getAcceptedCount(typeid);

    def get_move_acceptance(self, typeid=0):
        R""" Get the acceptance ratio for a particle type
        Args:
            typeid (int): the typeid of the particle type
        Returns:
            The acceptance ratio for a particle type

        Example::

            mc = hpmc.integrate.shape(..);
            mc.shape_param[name].set(....);
            shape_updater = hpmc.update.shape_update(mc, move_ratio=0.25, seed=9876)
            run(100)
            ratio = shape_updater.get_move_acceptance(0)

        """
        hoomd.util.print_status_line();
        acc = 0.0;
        hoomd.util.quiet_status()
        if self.get_total_count(typeid):
            acc = float(self.get_accepted_count(typeid))/float(self.get_total_count(typeid));
        hoomd.util.unquiet_status()
        return acc;

    def get_step_size(self, typeid=0):
        R""" Get the shape move stepsize for a particle type

        Args:
            typeid (int): the typeid of the particle type
        Returns:
            The shape move stepsize for a particle type

        Example::

            mc = hpmc.integrate.shape(..);
            mc.shape_param[name].set(....);
            shape_updater = hpmc.update.shape_update(mc, move_ratio=0.25, seed=9876)
            run(100)
            stepsize = shape_updater.get_step_size(0)

        """
        hoomd.util.print_status_line();
        return self.cpp_updater.getStepSize(typeid);

    def reset_statistics(self):
        R""" Reset the acceptance statistics for the updater

        Example::

            mc = hpmc.integrate.shape(..);
            mc.shape_param[name].set(....);
            shape_updater = hpmc.update.shape_update(mc, move_ratio=0.25, seed=9876)
            run(100)
            shape_updater.reset_statistics()

        """
        hoomd.util.print_status_line();
        self.cpp_updater.resetStatistics();

    ## \internal
    # \brief default pos writer callback.
    # Declare the GSD state schema.
    def _gsd_state_name(self):
        if self._gsdid is None:
            raise RuntimeError("Must specify unique gsdid for gsd state.");

        return "state/hpmc/"+str(self.__class__.__name__)+str(self._gsdid)+"/";

    ## \internal
    # \brief default pos writer callback.
    def pos_callback(self, timestep):
        if self.pos:
            self.mc.setup_pos_writer(pos=self.pos);
        return "";

    def set_params(self, types, stepsize=None):
        R""" Reset the acceptance statistics for the updater
        Args:
            type (str): Particle type (string) or list of types
            stepsize (float): Shape move stepsize to set for each type

        Example::

            mc = hpmc.integrate.shape(..);
            mc.shape_param[name].set(....);
            shape_updater = hpmc.update.shape_update(mc, move_ratio=0.25, seed=9876)
            shape_updater.set_params('A', stepsize=0.01)
            shape_updater.set_params('B', stepsize=0.01)
            shape_updater.set_params(['A', 'B'], stepsize=0.01)
            run(100)

        """
        hoomd.util.print_status_line();
        if isinstance(types, str):
            types = [types];
        for name in types:
            typ = hoomd.context.current.system_definition.getParticleData().getTypeByName(name);
            if not stepsize is None:
                self.cpp_updater.setStepSize(typ, stepsize);


class alchemy(shape_update):
    R""" Apply shape updates to the shape definitions defined in the integrator.

    Args:
        params (dict): any of the other keyword arguments from :py:mod:`hoomd.hpmc.update.shape_update`

    Additional comments here. what enseble are we simulating etc.

    Example::

        mc = hpmc.integrate.convex_polyhedron(seed=415236, d=0.3, a=0.5)
        alchem = hpmc.update.alchemy(mc, move_ratio=0.25, seed=9876)

    """
    def __init__(   self,
                    **params):
        hoomd.util.print_status_line();
        # initialize base class
        shape_update.__init__(self, **params);
        boltzmann_cls = None;
        if isinstance(self.mc, integrate.sphere):
            boltzmann_cls = _hpmc.AlchemyLogBoltzmannSphere;
        elif isinstance(self.mc, integrate.convex_polygon):
            boltzmann_cls = _hpmc.AlchemyLogBoltzmannConvexPolygon;
        elif isinstance(self.mc, integrate.simple_polygon):
            boltzmann_cls = _hpmc.AlchemyLogBoltzmannSimplePolygon;
        elif isinstance(self.mc, integrate.convex_polyhedron):
            boltzmann_cls = _hpmc.AlchemyLogBoltzmannConvexPolyhedron;
        elif isinstance(self.mc, integrate.convex_spheropolyhedron):
            boltzmann_cls = _hpmc.AlchemyLogBoltzmannSpheropolyhedron;
        elif isinstance(self.mc, integrate.ellipsoid):
            boltzmann_cls = _hpmc.AlchemyLogBoltzmannEllipsoid;
        elif isinstance(self.mc, integrate.convex_spheropolygon):
            boltzmann_cls =_hpmc.AlchemyLogBoltzmannSpheropolygon;
        elif isinstance(self.mc, integrate.patchy_sphere):
            boltzmann_cls =_hpmc.AlchemyLogBoltzmannPatchySphere;
        elif isinstance(self.mc, integrate.polyhedron):
            boltzmann_cls =_hpmc.AlchemyLogBoltzmannPolyhedron;
        elif isinstance(self.mc, integrate.sphinx):
            boltzmann_cls =_hpmc.AlchemyLogBoltzmannSphinx;
        elif isinstance(self.mc, integrate.sphere_union):
            boltzmann_cls =_hpmc.AlchemyLogBoltzmannSphereUnion;
        else:
            hoomd.context.msg.error("update.shape_update: Unsupported integrator.\n");
            raise RuntimeError("Error initializing update.shape_update");

        self.boltzmann_function = boltzmann_cls();
        self.cpp_updater.registerLogBoltzmannFunction(self.boltzmann_function);

class elastic_shape(shape_update):
    R""" Apply shape updates to the shape definitions defined in the integrator.

    Args:
        reference (dict): dictionary of shape parameters. (same as `mc.shape_param.set(....)`)
        stiffness (float): stiffness of the particle spring
        params (dict): any of the other keyword arguments to be passed to :py:mod:`hoomd.hpmc.update.shape_update`

    Additional comments here. what enseble are we simulating etc.

    Note on move functions and acceptance criterion:
        explain how to write the function here.

    Example::

        mc = hpmc.integrate.convex_polyhedron(seed=415236, d=0.3, a=0.5)
        elastic = hpmc.update.elastic_shape(mc, move_ratio=0.25, seed=9876, stiffness=10.0, reference=dict(vertices=[(0.5, 0.5, 0.5), (0.5, -0.5, -0.5), (-0.5, 0.5, -0.5), (-0.5, -0.5, 0.5)]))
        # Add a shape move.
        elastic.elastic_shape_move(stepsize=0.1, move_ratio=0.5);
    """

    def __init__(   self,
                    stiffness,
                    reference,
                    stepsize,
                    param_ratio,
                    **params):
        hoomd.util.print_status_line();
        # initialize base class
        shape_update.__init__(self, **params); # mc, move_ratio, seed,
        if hoomd.context.exec_conf.isCUDAEnabled():
            hoomd.context.msg.warning("update.elastic_shape: GPU is not implemented defaulting to CPU implementation.\n");

        self.elastic_shape_move(stepsize, param_ratio);

        if isinstance(self.mc, integrate.convex_polyhedron):
            clss = _hpmc.ShapeSpringLogBoltzmannConvexPolyhedron;
        elif isinstance(self.mc, integrate.ellipsoid):
            clss = _hpmc.ShapeSpringLogBoltzmannEllipsoid
        else:
            hoomd.context.msg.error("update.elastic_shape: Unsupported integrator.\n");
            raise RuntimeError("Error initializing compute.elastic_shape");

        self.stiffness = hoomd.variant._setup_variant_input(stiffness);
        ref_shape = self.mc.shape_class.make_param(**reference);
        self.boltzmann_function = clss(self.stiffness.cpp_variant, ref_shape, self.move_cpp);
        self.cpp_updater.registerLogBoltzmannFunction(self.boltzmann_function);

    def set_stiffness(self, stiffness):
        R""" Update the stiffness set point for Metropolis Monte Carlo elastic shape updates.

        Args:
            stiffness (float) or (:py:mod:`hoomd.variant`): :math:`\frac{k}/{k_{\mathrm{B}}T}`.
        """
        self.stiffness = hoomd.variant._setup_variant_input(stiffness)
        self.boltzmann_function.setStiffness(self.stiffness.cpp_variant)

class clusters(_updater):
    R""" Equilibrate the system according to the geometric cluster algorithm (GCA).

    The GCA as described in Liu and Lujten (2004), http://doi.org/10.1103/PhysRevLett.92.035504 is used for hard shape,
    patch interactions and depletants.

    With depletants, Clusters are defined by a simple distance cut-off criterion. Two particles belong to the same cluster if
    the circumspheres of the depletant-excluded volumes overlap.

    Supported moves include pivot moves (point reflection), line reflections (pi rotation around an axis), and type swaps.
    Only the pivot move is rejection free. With anisotropic particles, the pivot move cannot be used because it would create a
    chiral mirror image of the particle, and only line reflections are employed. Line reflections are not rejection free because
    of periodic boundary conditions, as discussed in Sinkovits et al. (2012), http://doi.org/10.1063/1.3694271 .

    The type swap move works between two types of spherical particles and exchanges their identities.

    The :py:class:`clusters` updater support TBB execution on multiple CPU cores. See :doc:`installation` for more information on how
    to compile HOOMD with TBB support.

    Args:
        mc (:py:mod:`hoomd.hpmc.integrate`): MC integrator.
        seed (int): The seed of the pseudo-random number generator (Needs to be the same across partitions of the same Gibbs ensemble)
        period (int): Number of timesteps between histogram evaluations.

    Example::

        mc = hpmc.integrate.sphere(seed=415236)
        hpmc.update.clusters(mc=mc, seed=123)

    """
    def __init__(self, mc, seed, period=1):
        hoomd.util.print_status_line();

        if not isinstance(mc, integrate.mode_hpmc):
            hoomd.context.msg.warning("update.clusters: Must have a handle to an HPMC integrator.\n");
            return

        # initialize base class
        _updater.__init__(self);

        if not mc.implicit:
            if isinstance(mc, integrate.sphere):
               cls = _hpmc.UpdaterClustersSphere;
            elif isinstance(mc, integrate.convex_polygon):
                cls = _hpmc.UpdaterClustersConvexPolygon;
            elif isinstance(mc, integrate.simple_polygon):
                cls = _hpmc.UpdaterClustersSimplePolygon;
            elif isinstance(mc, integrate.convex_polyhedron):
                cls = _hpmc.UpdaterClustersConvexPolyhedron;
            elif isinstance(mc, integrate.convex_spheropolyhedron):
                cls = _hpmc.UpdaterClustersSpheropolyhedron;
            elif isinstance(mc, integrate.ellipsoid):
                cls = _hpmc.UpdaterClustersEllipsoid;
            elif isinstance(mc, integrate.convex_spheropolygon):
                cls =_hpmc.UpdaterClustersSpheropolygon;
            elif isinstance(mc, integrate.faceted_sphere):
                cls =_hpmc.UpdaterClustersFacetedEllipsoid;
            elif isinstance(mc, integrate.sphere_union):
                cls =_hpmc.UpdaterClustersSphereUnion;
            elif isinstance(mc, integrate.convex_polyhedron_union):
                cls =_hpmc.UpdaterClustersConvexPolyhedronUnion;
            elif isinstance(mc, integrate.faceted_ellipsoid_union):
                cls =_hpmc.UpdaterClustersFacetedEllipsoidUnion;
            elif isinstance(mc, integrate.polyhedron):
                cls =_hpmc.UpdaterClustersPolyhedron;
            elif isinstance(mc, integrate.sphinx):
                cls =_hpmc.UpdaterClustersSphinx;
            else:
                raise RuntimeError("Unsupported integrator.\n");
        else:
            if isinstance(mc, integrate.sphere):
               cls = _hpmc.UpdaterClustersImplicitSphere;
            elif isinstance(mc, integrate.convex_polygon):
                cls = _hpmc.UpdaterClustersImplicitConvexPolygon;
            elif isinstance(mc, integrate.simple_polygon):
                cls = _hpmc.UpdaterClustersImplicitSimplePolygon;
            elif isinstance(mc, integrate.convex_polyhedron):
                cls = _hpmc.UpdaterClustersImplicitConvexPolyhedron;
            elif isinstance(mc, integrate.convex_spheropolyhedron):
                cls = _hpmc.UpdaterClustersImplicitSpheropolyhedron;
            elif isinstance(mc, integrate.ellipsoid):
                cls = _hpmc.UpdaterClustersImplicitEllipsoid;
            elif isinstance(mc, integrate.convex_spheropolygon):
                cls =_hpmc.UpdaterClustersImplicitSpheropolygon;
            elif isinstance(mc, integrate.faceted_sphere):
                cls =_hpmc.UpdaterClustersImplicitFacetedEllipsoid;
            elif isinstance(mc, integrate.sphere_union):
                cls =_hpmc.UpdaterClustersImplicitSphereUnion;
            elif isinstance(mc, integrate.convex_polyhedron_union):
                cls =_hpmc.UpdaterClustersImplicitConvexPolyhedronUnion;
            elif isinstance(mc, integrate.faceted_ellipsoid_union):
                cls =_hpmc.UpdaterClustersImplicitFacetedEllipsoidUnion;
            elif isinstance(mc, integrate.polyhedron):
                cls =_hpmc.UpdaterClustersImplicitPolyhedron;
            elif isinstance(mc, integrate.sphinx):
                cls =_hpmc.UpdaterClustersImplicitSphinx;
            else:
                raise RuntimeError("Unsupported integrator.\n");

        self.cpp_updater = cls(hoomd.context.current.system_definition, mc.cpp_integrator, int(seed))

        # register the clusters updater
        self.setupUpdater(period)

    def set_params(self, move_ratio=None, flip_probability=None, swap_move_ratio=None, delta_mu=None, swap_types=None):
        R""" Set options for the clusters moves.

        Args:
            move_ratio (float): Set the ratio between pivot and reflection moves (default 0.5)
            flip_probability (float): Set the probability for transforming an individual cluster (default 0.5)
            swap_move_ratio (float): Set the ratio between type swap moves and geometric moves (default 0.5)
            delta_mu (float): The chemical potential difference between types to be swapped
            swap_types (list): A pair of two types whose identities are swapped

        Note:
            When an argument is None, the value is left unchanged from its current state.

        Example::

            clusters = hpmc.update.clusters(mc, seed=123)
            clusters.set_params(move_ratio = 1.0)
            clusters.set_params(swap_types=['A','B'], delta_mu = -0.001)
        """

        hoomd.util.print_status_line();

        if move_ratio is not None:
            self.cpp_updater.setMoveRatio(float(move_ratio))

        if flip_probability is not None:
            self.cpp_updater.setFlipProbability(float(flip_probability))

        if swap_move_ratio is not None:
            self.cpp_updater.setSwapMoveRatio(float(swap_move_ratio))

        if delta_mu is not None:
            self.cpp_updater.setDeltaMu(float(delta_mu))

        if swap_types is not None:
            my_swap_types = tuple(swap_types)
            if len(my_swap_types) != 2:
                hoomd.context.msg.error("update.clusters: Need exactly two types for type swap.\n");
                raise RuntimeError("Error setting parameters in update.clusters");
            type_A = hoomd.context.current.system_definition.getParticleData().getTypeByName(my_swap_types[0]);
            type_B = hoomd.context.current.system_definition.getParticleData().getTypeByName(my_swap_types[1]);
            self.cpp_updater.setSwapTypePair(type_A, type_B)

    def get_pivot_acceptance(self):
        R""" Get the average acceptance ratio for pivot moves

        Returns:
            The average acceptance rate for pivot moves during the last run
        """
        counters = self.cpp_updater.getCounters(1);
        return counters.getPivotAcceptance();

    def get_reflection_acceptance(self):
        R""" Get the average acceptance ratio for reflection moves

        Returns:
            The average acceptance rate for reflection moves during the last run
        """
        counters = self.cpp_updater.getCounters(1);
        return counters.getReflectionAcceptance();

    def get_swap_acceptance(self):
        R""" Get the average acceptance ratio for swap moves

        Returns:
            The average acceptance rate for type swap moves during the last run
        """
        counters = self.cpp_updater.getCounters(1);
        return counters.getSwapAcceptance();<|MERGE_RESOLUTION|>--- conflicted
+++ resolved
@@ -812,8 +812,6 @@
                 raise RuntimeError("Error initializing update.remove_drift");
         else:
             raise RuntimeError("update.remove_drift: Error! GPU not implemented.");
-<<<<<<< HEAD
-=======
             # if isinstance(mc, integrate.sphere):
             #     cls = _hpmc.RemoveDriftUpdaterGPUSphere;
             # elif isinstance(mc, integrate.convex_polygon):
@@ -839,7 +837,6 @@
             # else:
             #     hoomd.context.msg.error("update.remove_drift: Unsupported integrator.\n");
             #     raise RuntimeError("Error initializing update.remove_drift");
->>>>>>> 707e5163
 
         self.cpp_updater = cls(hoomd.context.current.system_definition, external_lattice.cpp_compute, mc.cpp_integrator);
         self.setupUpdater(period);
