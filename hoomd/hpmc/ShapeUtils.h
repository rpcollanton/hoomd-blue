#ifndef _SHAPE_UTILS_H
#define _SHAPE_UTILS_H

#include <queue>
#include <set>
#include <iostream>
#include <fstream>

#include "ShapeSphere.h"
#include "ShapeConvexPolygon.h"
#include "ShapeSpheropolygon.h"
#include "ShapePolyhedron.h"
#include "ShapeConvexPolyhedron.h"
#include "ShapeSpheropolyhedron.h"
#include "ShapeSimplePolygon.h"
#include "ShapeEllipsoid.h"
#include "ShapeSphinx.h"
#include "hoomd/extern/quickhull/QuickHull.hpp"

namespace hpmc
{


class ShapeUtilError : public std::runtime_error
    {
    public:
        ShapeUtilError(const std::string& msg) : runtime_error(msg) {}
    };

template<class ShapeParam>
inline void printParam(const ShapeParam& param){ std::cout << "not implemented" << std::endl;}

template< >
inline void printParam< ShapeConvexPolyhedron::param_type >(const ShapeConvexPolyhedron::param_type& param)
    {
    for(size_t i = 0; i < param.N; i++)
        {
        std::cout << "vert " << i << ": [" << param.x[i] << ", "
                  << param.y[i] << ", " << param.z[i] << "]" << std::endl;
        }

    }


namespace detail
{
// TODO: template Scalar type.

template<class Shape>
class MassPropertiesBase
    {
    public:
        MassPropertiesBase() : m_volume(0.0),
                               m_surface_area(0.0),
                               m_center_of_mass(0.0, 0.0, 0.0),
                               m_isoperimetric_quotient(0.0)
            {
            for(unsigned int i = 0; i < 6; i++) m_inertia[i] = 0.0;
            }

        virtual ~MassPropertiesBase() {};

        Scalar getVolume() { return m_volume; }

        Scalar getSurfaceArea() { return m_surface_area; }

        Scalar getIsoperimetricQuotient() { return m_isoperimetric_quotient; }

        const vec3<Scalar>& getCenterOfMass() { return m_center_of_mass; }

        Scalar getCenterOfMassElement(unsigned int i)
            {
            if(i == 0 )
                return m_center_of_mass.x;
            else if(i == 1 )
                return m_center_of_mass.y;
            else if (i == 2)
                return m_center_of_mass.z;
            else
                throw std::runtime_error("index out of range");
            }

        Scalar getInertiaTensor(unsigned int i)
            {
            if(i >= 6 )
                throw std::runtime_error("index out of range");
            return m_inertia[i];
            }

        Scalar getDeterminant()
            {
            vec3<Scalar> a(m_inertia[0], m_inertia[3], m_inertia[5]),
                         b(m_inertia[3], m_inertia[1], m_inertia[4]),
                         c(m_inertia[5], m_inertia[4], m_inertia[2]);
            return dot(a, cross(b,c));
            }

        virtual void updateParam(const typename Shape::param_type& param, bool force = true) { }

    protected:
        virtual void compute()
            {
            throw std::runtime_error("MassProperties::compute() is not implemented for this shape.");
            }
        Scalar m_volume;
        Scalar m_surface_area;
        vec3<Scalar> m_center_of_mass;
        Scalar m_isoperimetric_quotient;
        Scalar m_inertia[6]; // xx, yy, zz, xy, yz, xz
    };   // end class MassPropertiesBase

template<class Shape>
class MassProperties : public MassPropertiesBase<Shape>
    {
    public:
        MassProperties() : MassPropertiesBase<Shape>() {}

        MassProperties(const typename Shape::param_type& shape) :  MassPropertiesBase<Shape>()
            {
            this->compute();
            }
    };

<<<<<<< HEAD
inline void normalizeInplace(vec3<Scalar>& v) { v /= sqrt(dot(v,v)); }

inline vec3<Scalar> normalize(const vec3<Scalar>& v) { return v / sqrt(dot(v,v)); }
// face is assumed to be an array of indices of triangular face of a convex body.
// points may contain points inside or outside the body defined by faces.
// faces may include faces that contain vertices that are inside the body.
inline vec3<Scalar> getOutwardNormal(const std::vector< vec3<Scalar> >& points,
                                     const vec3<Scalar>& inside_point,
                                     const std::vector< std::vector<unsigned int> >& faces,
                                     const unsigned int& faceid,
                                     Scalar thresh = 0.0001)
    {
    const std::vector<unsigned int>& face = faces[faceid];
    vec3<Scalar> a = points[face[0]], b = points[face[1]], c = points[face[2]];
    vec3<Scalar> di = (inside_point - a), n;
    n = cross((b - a),(c - a));
    normalizeInplace(n);
    Scalar d = dot(n, di);
    if(fabs(d) < thresh)
        throw(ShapeUtilError("ShapeUtils.h::getOutwardNormal -- inner point is in the plane"));
    return (d > 0) ? -n : n;
    }

inline void sortFace(const std::vector< vec3<Scalar> >& points,
                     const vec3<Scalar>& inside_point,
                     std::vector< std::vector<unsigned int> >& faces,
                     const unsigned int& faceid,
                     Scalar thresh = 0.0001)
    {
    assert(faces[faceid].size() == 3);
    vec3<Scalar> a = points[faces[faceid][0]],
                 b = points[faces[faceid][1]],
                 c = points[faces[faceid][2]],
                 n = cross((b - a),(c - a)),
                 nout = getOutwardNormal(points, inside_point, faces, faceid, thresh);
    if (dot(nout, n) < 0)
        std::reverse(faces[faceid].begin(), faces[faceid].end());
    }

inline void sortFaces(const std::vector< vec3<Scalar> >& points,
                      std::vector< std::vector<unsigned int> >& faces,
                      Scalar thresh = 0.0001)
    {
    vec3<Scalar> inside_point(0.0,0.0,0.0);
    for(size_t i = 0; i < points.size(); i++)
        {
        inside_point += points[i];
        }
    inside_point /= Scalar(points.size());

    for(unsigned int f = 0; f < faces.size(); f++ )
        sortFace(points, inside_point, faces, f, thresh);
    }

// Right now I am just solving the problem in 3d but I think
// that it should be easy to generalize to 2d as well.
class ConvexHull
    {
    static const unsigned int INVALID_INDEX;
    static const Scalar epsilon;
    public:
        ConvexHull() { m_ravg = vec3<Scalar>(0.0,0.0,0.0); }

        ConvexHull(const PolyhedronVertices& param)
            {
            m_points.reserve(param.N);
            m_ravg = vec3<Scalar>(0.0,0.0,0.0);
            m_points.clear();
            for(unsigned int i = 0; i < param.N; i++)
                {
                m_points.push_back(vec3<Scalar>(param.x[i], param.y[i], param.z[i]));
                }
            }

        void compute()
            {
            std::vector<bool> inside(m_points.size(), false); // all points are outside.
            std::vector<unsigned int> outside(m_points.size(), INVALID_INDEX);
            try
                {
                if(m_points.size() < 4) // problem is not well posed.
                    return;
                // My thoughts:
                // A note here is that the m_faces will be append only and we will mark it
                // for delete and remove all of the ones at the end. there could be a memory issue
                // with this but since max_verts is only 128 then there is really no reason to worry
                // about that since 128*127*126 = 2,048,256 maximum number of facets.

                // step 1: create a tetrahedron from the first 4 points.
                initialize(); // makes the tetrahedron
                for(unsigned int i = 0; i < m_points.size(); i++)
                    {
                    // step 2: initialize the outside and inside sets
                    for(unsigned int f = 0; f < m_faces.size() && !inside[i]; f++)
                        {
                        if(m_deleted[f])
                            continue;
                        if(outside[i] == INVALID_INDEX && isAbove(i,f))
                            {
                            outside[i] = f;
                            break;
                            }
                        }
                    if(!inside[i] && outside[i] == INVALID_INDEX)
                        {
                        inside[i] = true;
                        }
                    }

                unsigned int faceid = 0;
                // writePosFrame(inside);
                while(faceid < m_faces.size())
                    {
                    if(m_deleted[faceid]) // this facet is deleted so we can skip it.
                        {
                        faceid++;
                        continue;
                        }

                    Scalar dist = 0.0;
                    unsigned int _id = INVALID_INDEX;
                    for(unsigned int out = 0; out < outside.size(); out++)
                        {
                        if(outside[out] == faceid)
                            {
                            Scalar sd = signedDistance(out, faceid);
                            assert(sd > epsilon);
                            if( sd > dist)
                                {
                                dist = sd;
                                _id = out;
                                }
                            }
                        }
                    if(_id == INVALID_INDEX) // no point found.
                        {
                        faceid++;
                        continue;
                        }

                    // step 3: Find the visible set
                    std::vector< unsigned int > visible;
                    buildVisibleSet(_id, faceid, visible);
                    // step 4: Build the new faces
                    std::vector< std::vector<unsigned int> > new_faces;
                    buildHorizonSet(visible, new_faces); // boundary of the visible set
                    assert(visible[0] == faceid);
                    for(unsigned int dd = 0; dd < visible.size(); dd++)
                        {
                        m_deleted[visible[dd]] = true;
                        }

                    for(unsigned int i = 0; i < new_faces.size(); i++)
                        {
                        new_faces[i].push_back(_id);
                        std::sort(new_faces[i].begin(), new_faces[i].end());
                        unsigned int fnew = m_faces.size();
                        m_faces.push_back(new_faces[i]);
                        m_deleted.push_back(false);
                        buildAdjacencyForFace(fnew);
                        for(unsigned int out = 0; out < outside.size(); out++)
                            {
                            for(unsigned int v = 0; v < visible.size() && !inside[out]; v++)
                                {
                                if(outside[out] == visible[v])
                                    {
                                    if(isAbove(out, fnew))
                                        {
                                        outside[out] = fnew;
                                        }
                                    break;
                                    }
                                }
                            }
                        }
                    // update the inside set for fun.
                    for(unsigned int out = 0; out < outside.size(); out++)
                        {
                        if(outside[out] != INVALID_INDEX && m_deleted[outside[out]])
                            {
                            outside[out] = INVALID_INDEX;
                            inside[out] = true;
                            }
                        }
                    inside[_id] = true;
                    assert(m_deleted.size() == m_faces.size() && m_faces.size() == m_adjacency.size());
                    faceid++;
                    // writePosFrame(inside);
                    #ifndef NDEBUG
                    for(size_t i = 0; i < m_faces.size(); i++)
                        {
                        if(m_deleted[i])
                            continue;
                        for(size_t j = i+1; j < m_faces.size(); j++)
                            {
                            if(m_deleted[j])
                                continue;
                            for(size_t k = 0; k < m_faces[j].size(); k++)
                                {
                                if(isAbove(m_faces[j][k], i))
                                    {
                                    std::cout << "ERROR!!! point " << m_faces[j][k] << ": ["
                                              << m_points[m_faces[j][k]].x << ", "
                                              << m_points[m_faces[j][k]].y
                                              << m_points[m_faces[j][k]].z
                                              << "]" << std::endl
                                              << "         is above face "
                                              << i << ": [" << m_faces[i][0]
                                              << ", " << m_faces[i][1] << ", "
                                              << m_faces[i][2] << "]" << std::endl
                                              << "         from the face "
                                              << j << ": [" << m_faces[j][0]
                                              << ", " << m_faces[j][1] << ", "
                                              << m_faces[j][2] << "]" << std::endl;
                                    throw std::runtime_error("ERROR in ConvexHull::compute() !");
                                    }
                                }
                            }
                        }
                    #endif
                    }
                removeDeletedFaces(); // actually remove the deleted faces.
                buildEdgeList();
                sortFaces(m_points, m_faces, epsilon);
                }
            catch(const ShapeUtilError &e)
                {
                writePosFrame(inside);
                throw(e);
                }
            }

    private:
        void writePosFrame(const std::vector<bool>& inside)
            {
            std::ofstream file("convex_hull.pos", std::ios_base::out | std::ios_base::app);
            std::string inside_sphere  = "def In \"sphere 0.1 005F5F5F\"";
            std::string outside_sphere  = "def Out \"sphere 0.1 00FF5F5F\"";
            std::string avg_sphere  = "def avg \"sphere 0.2 00981C1D\"";
            std::stringstream ss, connections;
            std::set<unsigned int> verts;
            for(size_t f = 0; f < m_faces.size(); f++)
                {
                if(m_deleted[f])
                    continue;
                verts.insert(m_faces[f].begin(), m_faces[f].end());
                for(size_t k = 0; k < 3; k++)
                    connections << "connection 0.05 005F5FFF "<< m_points[m_faces[f][k]].x << " "
                                << m_points[m_faces[f][k]].y << " "<< m_points[m_faces[f][k]].z << " "
                                << m_points[m_faces[f][(k+1)%3]].x << " "
                                << m_points[m_faces[f][(k+1)%3]].y << " "
                                << m_points[m_faces[f][(k+1)%3]].z << std::endl;
                }
            ss << "def hull \"poly3d " << verts.size() << " ";
            for(std::set<unsigned int>::iterator iter = verts.begin(); iter != verts.end(); iter++)
                ss << m_points[*iter].x << " " << m_points[*iter].y
                   << " " << m_points[*iter].z << " ";
            ss << "505984FF\"";
            std::string hull  = ss.str();

            // file<< "boxMatrix 10 0 0 0 10 0 0 0 10" << std::endl;
            file<< inside_sphere << std::endl;
            file<< outside_sphere << std::endl;
            file<< avg_sphere << std::endl;
            // file<< hull << std::endl;
            // file << "hull 0 0 0 1 0 0 0" << std::endl;
            file << connections.str();
            file << "avg "<< m_ravg.x << " " << m_ravg.y << " " << m_ravg.z << " " << std::endl;
            for(size_t i = 0; i < m_points.size(); i++)
                {
                if(inside[i])
                    file << "In ";
                else
                    file << "Out ";
                file << m_points[i].x << " " << m_points[i].y << " "
                     << m_points[i].z << " " << std::endl;
                }
            file << "eof" << std::endl;
            }

        Scalar signedDistance(const unsigned int& i, const unsigned int& faceid)
            {
            // unit normal
            vec3<Scalar> n = getOutwardNormal(m_points, m_ravg, m_faces, faceid, epsilon);
            vec3<Scalar> dx = m_points[i] -  m_points[m_faces[faceid][0]];
            return dot(dx, n); // signed distance. either in the plane or outside.
            }

        bool isAbove(const unsigned int& i, const unsigned int& faceid)
            {
            if(i == m_faces[faceid][0] || i == m_faces[faceid][1] || i == m_faces[faceid][2])
                return false;
            // signed distance. either in the plane or outside.
            return (signedDistance(i, faceid) > epsilon);
            }

        bool isCoplanar(const unsigned int& i,
                        const unsigned int& j,
                        const unsigned int& k,
                        const unsigned int& l)
            {
            if( i == j || i == k || i == l || j == k || j == l || k == l)
                return true;

            const vec3<Scalar>& x1 = m_points[i], x2 = m_points[j],x3 = m_points[k],x4 = m_points[l];
            Scalar d = dot(x3-x1, cross(x2-x1, x4-x3));
            // std::cout << "isCoplanar: " << d << " <= " << epsilon << std::boolalpha
            //           << (fabs(d) <= epsilon) << std::endl;
            // TODO: Note I have seen that this will often times
            //       return false for nearly coplanar points!!
            //       How do we choose a good threshold. (an absolute threshold is not good)
            return fabs(d) <= epsilon;
            }

        void edgesFromFace(const unsigned int& faceid, std::vector< std::vector<unsigned int> >& edges)
            {
            assert(faceid < m_faces.size());
            unsigned int N = m_faces[faceid].size();
            assert(N == 3);
            assert(!m_deleted[faceid]);
            for(unsigned int i = 0; i < m_faces[faceid].size(); i++)
                {
                std::vector<unsigned int> edge;
                unsigned int e1 = m_faces[faceid][i], e2 = m_faces[faceid][(i+1) % N];
                assert(e1 < m_points.size() && e2 < m_points.size());
                edge.push_back(min(e1, e2));
                edge.push_back(max(e1, e2));
                edges.push_back(edge);
                }
            }

        unsigned int farthestPointPoint(const unsigned int& a, bool greater=false)
            {
            unsigned int ndx = a;
            Scalar maxdsq = 0.0;
            for(unsigned int p = greater ? a+1 : 0; p < m_points.size(); p++)
                {
                vec3<Scalar> dr = m_points[p] - m_points[a];
                Scalar distsq = dot(dr,dr);
                if(distsq > maxdsq)
                    {
                    ndx = p;
                    maxdsq = distsq;
                    }
                }
            return ndx;
            }

        unsigned int farthestPointLine(const unsigned int& a, const unsigned int& b)
            {
            unsigned int ndx = a;
            Scalar maxdsq = 0.0, denom = 0.0;
            const vec3<Scalar>& x1 = m_points[a],x2 = m_points[b];
            vec3<Scalar> x3;
            x3 = x2-x1;
            denom = dot(x3,x3);
            if(denom <= epsilon)
                return a;
            for(unsigned int p = 0; p < m_points.size(); p++)
                {
                if( p == a || p == b)
                    continue;
                const vec3<Scalar>& x0 = m_points[p];
                vec3<Scalar> cr = cross(x3,x1-x0);
                Scalar numer = dot(cr,cr), distsq;
                distsq = numer/denom;
                if(distsq > maxdsq)
                    {
                    ndx = p;
                    maxdsq = distsq;
                    }
                }
            return ndx;
            }

        unsigned int farthestPointPlane(const unsigned int& a,
                                        const unsigned int& b,
                                        const unsigned int& c)
            {
            unsigned int ndx = a;
            Scalar maxd = 0.0, denom = 0.0;
            const vec3<Scalar>& x1 = m_points[a],x2 = m_points[b], x3 = m_points[c];
            vec3<Scalar> n;
            n = cross(x2-x1, x3-x1);
            denom = dot(n,n);
            if(denom <= epsilon)
                return a;
            normalizeInplace(n);
            for(unsigned int p = 0; p < m_points.size(); p++)
                {
                if(p == a || p == b || p == c)
                    continue;
                const vec3<Scalar>& x0 = m_points[p];
                Scalar dist = fabs(dot(n,x0-x1));
                if(dist > maxd)
                    {
                    ndx = p;
                    maxd = dist;
                    }
                }
            return ndx;
            }

        void initialize()
            {
            const unsigned int Nsym = 4; // number of points in the simplex.
            // indices of the four points.
            unsigned int ik[Nsym] = {INVALID_INDEX, INVALID_INDEX, INVALID_INDEX, INVALID_INDEX};
            ik[0] = ik[1] = ik[2] = ik[3] = INVALID_INDEX;
            m_faces.clear(); m_faces.reserve(100000);
            m_edges.clear(); m_edges.reserve(100000);
            m_deleted.clear(); m_deleted.reserve(100000);
            m_adjacency.clear(); m_adjacency.reserve(100000);
            // TODO: the problem is basically done. but need to set up the data structures and return.
            // not common in our use case so put it off until later.
            if(m_points.size() < Nsym)
                {
                throw(std::runtime_error("Could not initialize ConvexHull: need 4 points to take the convex hull in 3D"));
                }

            ik[0] = 0;
            bool coplanar = true;
            while(coplanar)
                {
                // will only search for points with a higher index than ik[0].
                ik[1] = farthestPointPoint(ik[0], true);
                ik[2] = farthestPointLine(ik[0], ik[1]);
                ik[3] = farthestPointPlane(ik[0], ik[1], ik[2]);
                if(!isCoplanar(ik[0], ik[1], ik[2], ik[3]))
                    {
                    coplanar = false;
                    }
                else
                    {
                    ik[0]++;
                    ik[1] = ik[2] = ik[3] = INVALID_INDEX;
                    if(ik[0] >= m_points.size()) // tried all of the points and this will not.
                        {
                        ik[0] = INVALID_INDEX; // exit loop and throw an error.
                        coplanar = false;
                        }
                    }
                }
            if(ik[0] == INVALID_INDEX ||
               ik[1] == INVALID_INDEX ||
               ik[2] == INVALID_INDEX ||
               ik[3] == INVALID_INDEX)
                {
                std::cerr << std::endl << std::endl<< "*************************" << std::endl;
                for(size_t i = 0; i < m_points.size(); i++)
                    {
                    std::cerr << "point " << i << ": [" << m_points[i].x << ", "
                              << m_points[i].y << ", " << m_points[i].z << "]" << std::endl;
                    }
                throw(std::runtime_error("Could not initialize ConvexHull: found only nearly coplanar points"));
                }
            m_ravg = vec3<Scalar>(0,0,0);
            for(size_t i = 0; i < Nsym; i++)
                {
                m_ravg += m_points[ik[i]];
                }
            m_ravg /= Scalar(Nsym);

            std::vector<unsigned int> face(3);
            // face 0
            face[0] = ik[0]; face[1] = ik[1]; face[2] = ik[2];
            std::sort(face.begin(), face.end());
            m_faces.push_back(face);
            // face 1
            face[0] = ik[0]; face[1] = ik[1]; face[2] = ik[3];
            std::sort(face.begin(), face.end());
            m_faces.push_back(face);
            // face 2
            face[0] = ik[0]; face[1] = ik[2]; face[2] = ik[3];
            std::sort(face.begin(), face.end());
            m_faces.push_back(face);
            // face 3
            face[0] = ik[1]; face[1] = ik[2]; face[2] = ik[3];
            std::sort(face.begin(), face.end());
            m_faces.push_back(face);
            m_deleted.resize(4, false); // we have 4 facets at this point.
            buildAdjacencyForFace(0);
            buildAdjacencyForFace(1);
            buildAdjacencyForFace(2);
            buildAdjacencyForFace(3);
            }

        void buildAdjacencyForFace(const unsigned int& f)
            {
            if(f >= m_faces.size())
                throw std::runtime_error("index out of range!");
            if(m_deleted[f])
                return; // don't do anything there.
            m_adjacency.resize(m_faces.size());
            for(unsigned int g = 0; g < m_faces.size(); g++)
                {
                if(m_deleted[g] || g == f) continue;
                // note this is why we need the faces to be sorted here.
                std::vector<unsigned int> intersection(3, 0);
                assert(m_faces[f].size() == 3 && m_faces[g].size() == 3);
                std::vector<unsigned int>::iterator it = std::set_intersection(m_faces[f].begin(),
                                                                               m_faces[f].end(),
                                                                               m_faces[g].begin(),
                                                                               m_faces[g].end(),
                                                                               intersection.begin());
                intersection.resize(it-intersection.begin());
                if(intersection.size() == 2)
                    {
                    m_adjacency[f].insert(g);  // always insert both ways
                    m_adjacency[g].insert(f);
                    }
                }
            }

        void buildVisibleSet(const unsigned int& pointid,
                             const unsigned int& faceid,
                             std::vector< unsigned int >& visible)
            {
            // std::cout << "building visible set point: "<< pointid 
            //           << " face: " << faceid << std::endl;
            visible.clear();
            visible.push_back(faceid);
            std::queue<unsigned int> worklist;
            std::vector<bool> found(m_deleted);
            worklist.push(faceid);
            found[faceid] = true;
            // std::cout << "point id: " << pointid << ", face id: " << faceid << std::endl;
            while(!worklist.empty())
                {
                unsigned int f = worklist.front();
                worklist.pop();
                // std::cout << "face " << f << ": " << "[ " << m_faces[f][0] << ", " 
                //           << m_faces[f][1] << ", " << m_faces[f][2] << "] "<< std::endl;
                if(m_deleted[f])
                    continue;
                // std::cout << " m_adjacency.size = "<< m_adjacency.size()
                //           << " m_adjacency["<<f<<"].size = "
                //           << m_adjacency[f].size() << std::endl;
                for(std::set<unsigned int>::iterator i = m_adjacency[f].begin();
                    i != m_adjacency[f].end();
                    i++)
                    {
                    // std::cout << "found: " << found[*i] << " - neighbor "<< *i
                    //           << ": " << "[ " << m_faces[*i][0] << ", " 
                    //           << m_faces[*i][1] << ", " << m_faces[*i][2] << "] "<< std::endl;
                    if(!found[*i]) // face was not found yet and the point is above the face.
                        {
                        found[*i] = true;
                        if(isAbove(pointid, *i))
                            {
                            assert(!m_deleted[*i]);
                            worklist.push(*i);
                            visible.push_back(*i);
                            }
                        }
                    }
                }
            }

        void buildHorizonSet(const std::vector< unsigned int >& visible,
                             std::vector< std::vector<unsigned int> >& horizon)
            {
            std::vector< std::vector<unsigned int> > edges;
            for(unsigned int i = 0; i < visible.size(); i++)
                edgesFromFace(visible[i], edges); // all visible edges.
            std::vector<bool> unique(edges.size(), true);
            for(unsigned int i = 0; i < edges.size(); i++)
                {
                for(unsigned int j = i+1; j < edges.size() && unique[i]; j++)
                    {
                    if((edges[i][0] == edges[j][0] && edges[i][1] == edges[j][1]) ||
                       (edges[i][1] == edges[j][0] && edges[i][0] == edges[j][1]))
                        {
                        unique[i] = false;
                        unique[j] = false;
                        }
                    }
                if(unique[i])
                    {
                    horizon.push_back(edges[i]);
                    }
                }
            }

        void buildEdgeList()
            {
            return;
            std::vector< std::vector<unsigned int> > edges;
            for(unsigned int i = 0; i < m_faces.size(); i++)
                edgesFromFace(i, edges); // all edges.

            for(unsigned int i = 0; i < edges.size(); i++)
                {
                bool unique = true;
                for(unsigned int j = i+1; j < edges.size(); j++)
                    {
                    if(edges[i][0] == edges[j][0] && edges[i][1] == edges[j][1])
                        {
                        unique = false;
                        }
                    }
                if(unique)
                    {
                    m_edges.push_back(edges[i]);
                    }
                }
            }

        void removeDeletedFaces()
            {
            std::vector< std::vector<unsigned int> >::iterator f;
            std::vector< bool >::iterator d;
            bool bContinue = true;
            while(bContinue)
                {
                bContinue = false;
                d = m_deleted.begin();
                f = m_faces.begin();
                for(; f != m_faces.end() && d != m_deleted.end(); f++, d++)
                    {
                    if(*d)
                        {
                        m_faces.erase(f);
                        m_deleted.erase(d);
                        bContinue = true;
                        break;
                        }
                    }
                }
            m_adjacency.clear(); // the id's of the faces are all different so just clear the list.
            }

    public:
        const std::vector< std::vector<unsigned int> >& getFaces() { return m_faces; }

        const std::vector< std::vector<unsigned int> >& getEdges() { return m_edges; }

        const std::vector< vec3<Scalar> >& getPoints() { return m_points; }

        void moveData(std::vector< std::vector<unsigned int> >& faces,
                      std::vector< vec3<Scalar> >& points)
            {
            // NOTE: *this is not valid after using this method!
            faces = std::move(m_faces);
            points = std::move(m_points);
            }

    protected:
        vec3<Scalar>                                m_ravg;
        std::vector< vec3<Scalar> >                 m_points;
        std::vector< std::vector<unsigned int> >    m_faces; // Always have 3 vertices in a face.
        std::vector< std::vector<unsigned int> >    m_edges; // Always have 2 vertices in an edge.
        std::vector< std::set<unsigned int> >       m_adjacency; // the face adjacency list.
        std::vector<bool>                           m_deleted;
    };
=======
>>>>>>> 50ceeed2

template< >
class MassProperties< ShapeConvexPolyhedron > : public MassPropertiesBase< ShapeConvexPolyhedron >
    {
    public:
        MassProperties() : MassPropertiesBase() {};

        MassProperties(const typename ShapeConvexPolyhedron::param_type& param,
                       bool do_compute=true) : MassPropertiesBase()
            {
            std::pair<std::vector<vec3<Scalar>>, std::vector<std::vector<unsigned int>>> p;
            p = getQuickHullVertsAndFaces(param);
            points = p.first;
            faces = p.second;
            if (do_compute)
                {
                compute();
                }
            }

        MassProperties(const std::vector< vec3<Scalar> >& p,
                       const std::vector<std::vector<unsigned int> >& f,
                       bool do_compute = true) : points(p), faces(f)
            {
            if (do_compute)
                {
                compute();
                }
            }

        std::pair<std::vector<vec3<Scalar>>, std::vector<std::vector<unsigned int>>>
        getQuickHullVertsAndFaces(const typename ShapeConvexPolyhedron::param_type& param)
            {
            std::vector<quickhull::Vector3<OverlapReal>> verts;
            for(size_t i = 0; i < param.N; i++)
                {
                quickhull::Vector3<OverlapReal> vert(param.x[i],
                                                     param.y[i],
                                                     param.z[i]);
                verts.push_back(vert);
                }
            quickhull::QuickHull<OverlapReal> qh;
            auto hull = qh.getConvexHull(&verts[0].x, verts.size(), true, true, 0.0000001);
            auto verts2 = hull.getVertexBuffer();
            std::vector<vec3<Scalar>> v;
            for(size_t i = 0; i < verts2.size(); i++)
                {
                vec3<Scalar> vert(verts2[i].x,
                                  verts2[i].y,
                                  verts2[i].z);
                v.push_back(vert);
                }
            auto face_inds = hull.getIndexBuffer();
            std::vector<std::vector<unsigned int>> faces;
            for (size_t i = 0; i < face_inds.size(); i += 3)
                {
                std::vector<unsigned int> face{static_cast<unsigned int>(face_inds[i]),
                                               static_cast<unsigned int>(face_inds[i+1]),
                                               static_cast<unsigned int>(face_inds[i+2])};
                faces.push_back(face);
                }
            return std::make_pair(v, faces);
            }

        pybind11::list getFaceVertices(unsigned int i, unsigned int j)
            {
            vec3<double> pt = points[faces[i][j]];
            pybind11::list l;
            l.append(pt.x);
            l.append(pt.y);
            l.append(pt.z);
            return l;
            }

        unsigned int getNumFaces() { return faces.size(); }

        void updateParam(const typename ShapeConvexPolyhedron::param_type& param, bool force=true)
            {
            if(force || param.N != points.size())
                {
                std::pair<std::vector<vec3<Scalar>>, std::vector<std::vector<unsigned int>>> p;
                p = getQuickHullVertsAndFaces(param);
                points = p.first;
                faces = p.second;
                }
            else
                {
                // assumes that the faces are still good.
                for(unsigned int i = 0; i < param.N; i++)
                    {
                    points[i] = vec3<Scalar>(param.x[i], param.y[i], param.z[i]);
                    }
                }
            compute();
            }

    protected:
        using MassPropertiesBase< ShapeConvexPolyhedron >::m_volume;
        using MassPropertiesBase< ShapeConvexPolyhedron >::m_surface_area;
        using MassPropertiesBase< ShapeConvexPolyhedron >::m_center_of_mass;
        using MassPropertiesBase< ShapeConvexPolyhedron >::m_isoperimetric_quotient;
        using MassPropertiesBase< ShapeConvexPolyhedron >::m_inertia;
        std::vector< vec3<Scalar> > points;
        std::vector<std::vector<unsigned int> > faces;
    /*
        algorithm taken from
        http://www.geometrictools.com/Documentation/PolyhedralMassProperties.pdf
    */
        virtual void compute()
            {
            const Scalar mult[10] = {1.0/6.0, 1.0/24.0, 1.0/24.0, 1.0/24.0, 1.0/60.0,
                                     1.0/60.0, 1.0/60.0, 1.0/120.0, 1.0/120.0, 1.0/120.0};
            Scalar intg[10] = {0,0,0,0,0,0,0,0,0,0};  // order: 1, x, y, z, xˆ2, yˆ2, zˆ2, xy, yz, zx
            Scalar surface_area = 0.0;
            for (unsigned int t=0; t<faces.size(); t++)
                {
                //get vertices of triangle
                vec3<Scalar> v0, v1, v2;  // vertices
                vec3<Scalar> a1, a2, d;
                v0 = points[faces[t][0]];
                v1 = points[faces[t][1]];
                v2 = points[faces[t][2]];
                // get edges and cross product of edges
                a1 = v1 - v0;
                a2 = v2 - v0;
                d = cross(a1, a2);  // = |a1||a2|sin(theta)

                vec3<Scalar> temp0, temp1, temp2, f1, f2, f3, g0, g1, g2;
                temp0 = v0 + v1;
                f1 = temp0 + v2;
                temp1 = v0*v0;
                temp2 = temp1 + v1*temp0;
                f2 = temp2 + v2*f1;
                f3 = v0*temp1 + v1*temp2 + v2*f2;
                g0 = f2 + v0*(f1 + v0);
                g1 = f2 + v1*(f1 + v1);
                g2 = f2 + v2*(f1 + v2);

                intg[0] += d.x*f1.x;
                intg[1] += d.x*f2.x; intg[2] += d.y*f2.y; intg[3] += d.z*f2.z;
                intg[4] += d.x*f3.x; intg[5] += d.y*f3.y; intg[6] += d.z*f3.z;
                intg[7] += d.x*(v0.y*g0.x + v1.y*g1.x + v2.y*g2.x);
                intg[8] += d.y*(v0.z*g0.y + v1.z*g1.y + v2.z*g2.y);
                intg[9] += d.z*(v0.x*g0.z + v1.x*g1.z + v2.x*g2.z);

                // add to surface area
                surface_area += 0.5 * sqrt(dot(d,d));

                }  // end loop over faces
            for(unsigned int i = 0; i < 10; i++)
                {
                intg[i] *= -1*mult[i];
                }

            m_volume = intg[0];
            m_surface_area = surface_area;
            m_isoperimetric_quotient = 36 * M_PI * m_volume * m_volume /
                                      (m_surface_area * m_surface_area * m_surface_area);

            m_center_of_mass.x = intg[1];
            m_center_of_mass.y = intg[2];
            m_center_of_mass.z = intg[3];
            m_center_of_mass /= m_volume;

            Scalar cx2 = m_center_of_mass.x*m_center_of_mass.x,
                   cy2 = m_center_of_mass.y*m_center_of_mass.y,
                   cz2 = m_center_of_mass.z*m_center_of_mass.z;
            Scalar cxy = m_center_of_mass.x*m_center_of_mass.y,
                   cyz = m_center_of_mass.y*m_center_of_mass.z,
                   cxz = m_center_of_mass.x*m_center_of_mass.z;
            m_inertia[0] = intg[5] + intg[6] - m_volume*(cy2 + cz2);
            m_inertia[1] = intg[4] + intg[6] - m_volume*(cz2 + cx2);
            m_inertia[2] = intg[4] + intg[5] - m_volume*(cx2 + cy2);
            m_inertia[3] = -(intg[7] - m_volume*cxy);
            m_inertia[4] = -(intg[8] - m_volume*cyz);
            m_inertia[5] = -(intg[9] - m_volume*cxz);
            }  // end MassProperties<ShapeConvexPolyhedron>::compute()
    };  // end class MassProperties < ShapeConvexPolyhedron >

template<>
class MassProperties<ShapeEllipsoid> : public MassPropertiesBase<ShapeEllipsoid>
    {

    public:
        MassProperties() : MassPropertiesBase() {};

        MassProperties(const typename ShapeEllipsoid::param_type& param, bool do_compute = true)
                       : MassPropertiesBase(), m_param(param)
            {
            if (do_compute) compute();
            }

        virtual void updateParam(const typename ShapeEllipsoid::param_type& param,
                                 bool force = true)
            {
            m_param = param;
            compute();
            }

        Scalar getDeterminant()
            {
            return m_inertia[0]*m_inertia[1]*m_inertia[2];
            }

    static constexpr Scalar m_vol_factor = Scalar(4.0)/Scalar(3.0)*M_PI;

    protected:
        using MassPropertiesBase<ShapeEllipsoid>::m_volume;
        using MassPropertiesBase<ShapeEllipsoid>::m_inertia;

        virtual void compute()
            {
            m_volume = m_vol_factor*m_param.x*m_param.y*m_param.z;
            Scalar a2 = m_param.x*m_param.x;
            Scalar b2 = m_param.y*m_param.y;
            Scalar c2 = m_param.z*m_param.z;
            m_inertia[0] = (b2+c2)/Scalar(5.0);
            m_inertia[1] = (a2+c2)/Scalar(5.0);
            m_inertia[2] = (a2+b2)/Scalar(5.0);
            m_inertia[3] = Scalar(0);
            m_inertia[4] = Scalar(0);
            m_inertia[5] = Scalar(0);
            }

    private:
        typename ShapeEllipsoid::param_type m_param;
    };

//TODO: Enable true spheropolyhedron calculation
template < >
class MassProperties< ShapeSpheropolyhedron > : public MassProperties < ShapeConvexPolyhedron >
    {
    using MassProperties< ShapeConvexPolyhedron >::m_inertia;
    public:
        MassProperties(const typename ShapeSpheropolyhedron::param_type& param)
            // Prevent computation on construction of the parent
            // so we can first check if it's possible.
            : MassProperties< ShapeConvexPolyhedron >(param, false)
            {
            if (param.sweep_radius != 0 and param.N > 0)
                {
                throw std::runtime_error("The ShapeSpheropolyhedra class currently only supports the calculation of mass properties for spheres or convex polyhedra");
                }

            // Explicit typecast required here
            m_sweep_radius = param.sweep_radius;
            compute();
            }

    protected:
        virtual void compute()
            {
            if (m_sweep_radius > 0)
                {
                // Ensure it's not a true spheropolyhedron
                if (this->points.size() > 0)
                    {
                    throw std::runtime_error("The ShapeSpheropolyhedra class currently only supports the calculation of mass properties for spheres or convex polyhedra");
                    }
                // Assuming it's a sphere, return that moment of inertia tensor
                float moment_inertia = 2*m_sweep_radius*m_sweep_radius/5;
                m_inertia[0] = moment_inertia;
                m_inertia[1] = moment_inertia;
                m_inertia[2] = moment_inertia;
                m_inertia[3] = 0;
                m_inertia[4] = 0;
                m_inertia[5] = 0;
                }
            else
                {
                return MassProperties< ShapeConvexPolyhedron >::compute();
                }
            }

    private:
        OverlapReal m_sweep_radius;

    };
} // end namespace detail


template<class Shape>
void export_MassPropertiesBase(pybind11::module& m, std::string name);

template<class Shape>
void export_MassProperties(pybind11::module& m, std::string name);

} // end namespace hpmc
#endif // end inclusion guard<|MERGE_RESOLUTION|>--- conflicted
+++ resolved
@@ -120,665 +120,6 @@
             this->compute();
             }
     };
-
-<<<<<<< HEAD
-inline void normalizeInplace(vec3<Scalar>& v) { v /= sqrt(dot(v,v)); }
-
-inline vec3<Scalar> normalize(const vec3<Scalar>& v) { return v / sqrt(dot(v,v)); }
-// face is assumed to be an array of indices of triangular face of a convex body.
-// points may contain points inside or outside the body defined by faces.
-// faces may include faces that contain vertices that are inside the body.
-inline vec3<Scalar> getOutwardNormal(const std::vector< vec3<Scalar> >& points,
-                                     const vec3<Scalar>& inside_point,
-                                     const std::vector< std::vector<unsigned int> >& faces,
-                                     const unsigned int& faceid,
-                                     Scalar thresh = 0.0001)
-    {
-    const std::vector<unsigned int>& face = faces[faceid];
-    vec3<Scalar> a = points[face[0]], b = points[face[1]], c = points[face[2]];
-    vec3<Scalar> di = (inside_point - a), n;
-    n = cross((b - a),(c - a));
-    normalizeInplace(n);
-    Scalar d = dot(n, di);
-    if(fabs(d) < thresh)
-        throw(ShapeUtilError("ShapeUtils.h::getOutwardNormal -- inner point is in the plane"));
-    return (d > 0) ? -n : n;
-    }
-
-inline void sortFace(const std::vector< vec3<Scalar> >& points,
-                     const vec3<Scalar>& inside_point,
-                     std::vector< std::vector<unsigned int> >& faces,
-                     const unsigned int& faceid,
-                     Scalar thresh = 0.0001)
-    {
-    assert(faces[faceid].size() == 3);
-    vec3<Scalar> a = points[faces[faceid][0]],
-                 b = points[faces[faceid][1]],
-                 c = points[faces[faceid][2]],
-                 n = cross((b - a),(c - a)),
-                 nout = getOutwardNormal(points, inside_point, faces, faceid, thresh);
-    if (dot(nout, n) < 0)
-        std::reverse(faces[faceid].begin(), faces[faceid].end());
-    }
-
-inline void sortFaces(const std::vector< vec3<Scalar> >& points,
-                      std::vector< std::vector<unsigned int> >& faces,
-                      Scalar thresh = 0.0001)
-    {
-    vec3<Scalar> inside_point(0.0,0.0,0.0);
-    for(size_t i = 0; i < points.size(); i++)
-        {
-        inside_point += points[i];
-        }
-    inside_point /= Scalar(points.size());
-
-    for(unsigned int f = 0; f < faces.size(); f++ )
-        sortFace(points, inside_point, faces, f, thresh);
-    }
-
-// Right now I am just solving the problem in 3d but I think
-// that it should be easy to generalize to 2d as well.
-class ConvexHull
-    {
-    static const unsigned int INVALID_INDEX;
-    static const Scalar epsilon;
-    public:
-        ConvexHull() { m_ravg = vec3<Scalar>(0.0,0.0,0.0); }
-
-        ConvexHull(const PolyhedronVertices& param)
-            {
-            m_points.reserve(param.N);
-            m_ravg = vec3<Scalar>(0.0,0.0,0.0);
-            m_points.clear();
-            for(unsigned int i = 0; i < param.N; i++)
-                {
-                m_points.push_back(vec3<Scalar>(param.x[i], param.y[i], param.z[i]));
-                }
-            }
-
-        void compute()
-            {
-            std::vector<bool> inside(m_points.size(), false); // all points are outside.
-            std::vector<unsigned int> outside(m_points.size(), INVALID_INDEX);
-            try
-                {
-                if(m_points.size() < 4) // problem is not well posed.
-                    return;
-                // My thoughts:
-                // A note here is that the m_faces will be append only and we will mark it
-                // for delete and remove all of the ones at the end. there could be a memory issue
-                // with this but since max_verts is only 128 then there is really no reason to worry
-                // about that since 128*127*126 = 2,048,256 maximum number of facets.
-
-                // step 1: create a tetrahedron from the first 4 points.
-                initialize(); // makes the tetrahedron
-                for(unsigned int i = 0; i < m_points.size(); i++)
-                    {
-                    // step 2: initialize the outside and inside sets
-                    for(unsigned int f = 0; f < m_faces.size() && !inside[i]; f++)
-                        {
-                        if(m_deleted[f])
-                            continue;
-                        if(outside[i] == INVALID_INDEX && isAbove(i,f))
-                            {
-                            outside[i] = f;
-                            break;
-                            }
-                        }
-                    if(!inside[i] && outside[i] == INVALID_INDEX)
-                        {
-                        inside[i] = true;
-                        }
-                    }
-
-                unsigned int faceid = 0;
-                // writePosFrame(inside);
-                while(faceid < m_faces.size())
-                    {
-                    if(m_deleted[faceid]) // this facet is deleted so we can skip it.
-                        {
-                        faceid++;
-                        continue;
-                        }
-
-                    Scalar dist = 0.0;
-                    unsigned int _id = INVALID_INDEX;
-                    for(unsigned int out = 0; out < outside.size(); out++)
-                        {
-                        if(outside[out] == faceid)
-                            {
-                            Scalar sd = signedDistance(out, faceid);
-                            assert(sd > epsilon);
-                            if( sd > dist)
-                                {
-                                dist = sd;
-                                _id = out;
-                                }
-                            }
-                        }
-                    if(_id == INVALID_INDEX) // no point found.
-                        {
-                        faceid++;
-                        continue;
-                        }
-
-                    // step 3: Find the visible set
-                    std::vector< unsigned int > visible;
-                    buildVisibleSet(_id, faceid, visible);
-                    // step 4: Build the new faces
-                    std::vector< std::vector<unsigned int> > new_faces;
-                    buildHorizonSet(visible, new_faces); // boundary of the visible set
-                    assert(visible[0] == faceid);
-                    for(unsigned int dd = 0; dd < visible.size(); dd++)
-                        {
-                        m_deleted[visible[dd]] = true;
-                        }
-
-                    for(unsigned int i = 0; i < new_faces.size(); i++)
-                        {
-                        new_faces[i].push_back(_id);
-                        std::sort(new_faces[i].begin(), new_faces[i].end());
-                        unsigned int fnew = m_faces.size();
-                        m_faces.push_back(new_faces[i]);
-                        m_deleted.push_back(false);
-                        buildAdjacencyForFace(fnew);
-                        for(unsigned int out = 0; out < outside.size(); out++)
-                            {
-                            for(unsigned int v = 0; v < visible.size() && !inside[out]; v++)
-                                {
-                                if(outside[out] == visible[v])
-                                    {
-                                    if(isAbove(out, fnew))
-                                        {
-                                        outside[out] = fnew;
-                                        }
-                                    break;
-                                    }
-                                }
-                            }
-                        }
-                    // update the inside set for fun.
-                    for(unsigned int out = 0; out < outside.size(); out++)
-                        {
-                        if(outside[out] != INVALID_INDEX && m_deleted[outside[out]])
-                            {
-                            outside[out] = INVALID_INDEX;
-                            inside[out] = true;
-                            }
-                        }
-                    inside[_id] = true;
-                    assert(m_deleted.size() == m_faces.size() && m_faces.size() == m_adjacency.size());
-                    faceid++;
-                    // writePosFrame(inside);
-                    #ifndef NDEBUG
-                    for(size_t i = 0; i < m_faces.size(); i++)
-                        {
-                        if(m_deleted[i])
-                            continue;
-                        for(size_t j = i+1; j < m_faces.size(); j++)
-                            {
-                            if(m_deleted[j])
-                                continue;
-                            for(size_t k = 0; k < m_faces[j].size(); k++)
-                                {
-                                if(isAbove(m_faces[j][k], i))
-                                    {
-                                    std::cout << "ERROR!!! point " << m_faces[j][k] << ": ["
-                                              << m_points[m_faces[j][k]].x << ", "
-                                              << m_points[m_faces[j][k]].y
-                                              << m_points[m_faces[j][k]].z
-                                              << "]" << std::endl
-                                              << "         is above face "
-                                              << i << ": [" << m_faces[i][0]
-                                              << ", " << m_faces[i][1] << ", "
-                                              << m_faces[i][2] << "]" << std::endl
-                                              << "         from the face "
-                                              << j << ": [" << m_faces[j][0]
-                                              << ", " << m_faces[j][1] << ", "
-                                              << m_faces[j][2] << "]" << std::endl;
-                                    throw std::runtime_error("ERROR in ConvexHull::compute() !");
-                                    }
-                                }
-                            }
-                        }
-                    #endif
-                    }
-                removeDeletedFaces(); // actually remove the deleted faces.
-                buildEdgeList();
-                sortFaces(m_points, m_faces, epsilon);
-                }
-            catch(const ShapeUtilError &e)
-                {
-                writePosFrame(inside);
-                throw(e);
-                }
-            }
-
-    private:
-        void writePosFrame(const std::vector<bool>& inside)
-            {
-            std::ofstream file("convex_hull.pos", std::ios_base::out | std::ios_base::app);
-            std::string inside_sphere  = "def In \"sphere 0.1 005F5F5F\"";
-            std::string outside_sphere  = "def Out \"sphere 0.1 00FF5F5F\"";
-            std::string avg_sphere  = "def avg \"sphere 0.2 00981C1D\"";
-            std::stringstream ss, connections;
-            std::set<unsigned int> verts;
-            for(size_t f = 0; f < m_faces.size(); f++)
-                {
-                if(m_deleted[f])
-                    continue;
-                verts.insert(m_faces[f].begin(), m_faces[f].end());
-                for(size_t k = 0; k < 3; k++)
-                    connections << "connection 0.05 005F5FFF "<< m_points[m_faces[f][k]].x << " "
-                                << m_points[m_faces[f][k]].y << " "<< m_points[m_faces[f][k]].z << " "
-                                << m_points[m_faces[f][(k+1)%3]].x << " "
-                                << m_points[m_faces[f][(k+1)%3]].y << " "
-                                << m_points[m_faces[f][(k+1)%3]].z << std::endl;
-                }
-            ss << "def hull \"poly3d " << verts.size() << " ";
-            for(std::set<unsigned int>::iterator iter = verts.begin(); iter != verts.end(); iter++)
-                ss << m_points[*iter].x << " " << m_points[*iter].y
-                   << " " << m_points[*iter].z << " ";
-            ss << "505984FF\"";
-            std::string hull  = ss.str();
-
-            // file<< "boxMatrix 10 0 0 0 10 0 0 0 10" << std::endl;
-            file<< inside_sphere << std::endl;
-            file<< outside_sphere << std::endl;
-            file<< avg_sphere << std::endl;
-            // file<< hull << std::endl;
-            // file << "hull 0 0 0 1 0 0 0" << std::endl;
-            file << connections.str();
-            file << "avg "<< m_ravg.x << " " << m_ravg.y << " " << m_ravg.z << " " << std::endl;
-            for(size_t i = 0; i < m_points.size(); i++)
-                {
-                if(inside[i])
-                    file << "In ";
-                else
-                    file << "Out ";
-                file << m_points[i].x << " " << m_points[i].y << " "
-                     << m_points[i].z << " " << std::endl;
-                }
-            file << "eof" << std::endl;
-            }
-
-        Scalar signedDistance(const unsigned int& i, const unsigned int& faceid)
-            {
-            // unit normal
-            vec3<Scalar> n = getOutwardNormal(m_points, m_ravg, m_faces, faceid, epsilon);
-            vec3<Scalar> dx = m_points[i] -  m_points[m_faces[faceid][0]];
-            return dot(dx, n); // signed distance. either in the plane or outside.
-            }
-
-        bool isAbove(const unsigned int& i, const unsigned int& faceid)
-            {
-            if(i == m_faces[faceid][0] || i == m_faces[faceid][1] || i == m_faces[faceid][2])
-                return false;
-            // signed distance. either in the plane or outside.
-            return (signedDistance(i, faceid) > epsilon);
-            }
-
-        bool isCoplanar(const unsigned int& i,
-                        const unsigned int& j,
-                        const unsigned int& k,
-                        const unsigned int& l)
-            {
-            if( i == j || i == k || i == l || j == k || j == l || k == l)
-                return true;
-
-            const vec3<Scalar>& x1 = m_points[i], x2 = m_points[j],x3 = m_points[k],x4 = m_points[l];
-            Scalar d = dot(x3-x1, cross(x2-x1, x4-x3));
-            // std::cout << "isCoplanar: " << d << " <= " << epsilon << std::boolalpha
-            //           << (fabs(d) <= epsilon) << std::endl;
-            // TODO: Note I have seen that this will often times
-            //       return false for nearly coplanar points!!
-            //       How do we choose a good threshold. (an absolute threshold is not good)
-            return fabs(d) <= epsilon;
-            }
-
-        void edgesFromFace(const unsigned int& faceid, std::vector< std::vector<unsigned int> >& edges)
-            {
-            assert(faceid < m_faces.size());
-            unsigned int N = m_faces[faceid].size();
-            assert(N == 3);
-            assert(!m_deleted[faceid]);
-            for(unsigned int i = 0; i < m_faces[faceid].size(); i++)
-                {
-                std::vector<unsigned int> edge;
-                unsigned int e1 = m_faces[faceid][i], e2 = m_faces[faceid][(i+1) % N];
-                assert(e1 < m_points.size() && e2 < m_points.size());
-                edge.push_back(min(e1, e2));
-                edge.push_back(max(e1, e2));
-                edges.push_back(edge);
-                }
-            }
-
-        unsigned int farthestPointPoint(const unsigned int& a, bool greater=false)
-            {
-            unsigned int ndx = a;
-            Scalar maxdsq = 0.0;
-            for(unsigned int p = greater ? a+1 : 0; p < m_points.size(); p++)
-                {
-                vec3<Scalar> dr = m_points[p] - m_points[a];
-                Scalar distsq = dot(dr,dr);
-                if(distsq > maxdsq)
-                    {
-                    ndx = p;
-                    maxdsq = distsq;
-                    }
-                }
-            return ndx;
-            }
-
-        unsigned int farthestPointLine(const unsigned int& a, const unsigned int& b)
-            {
-            unsigned int ndx = a;
-            Scalar maxdsq = 0.0, denom = 0.0;
-            const vec3<Scalar>& x1 = m_points[a],x2 = m_points[b];
-            vec3<Scalar> x3;
-            x3 = x2-x1;
-            denom = dot(x3,x3);
-            if(denom <= epsilon)
-                return a;
-            for(unsigned int p = 0; p < m_points.size(); p++)
-                {
-                if( p == a || p == b)
-                    continue;
-                const vec3<Scalar>& x0 = m_points[p];
-                vec3<Scalar> cr = cross(x3,x1-x0);
-                Scalar numer = dot(cr,cr), distsq;
-                distsq = numer/denom;
-                if(distsq > maxdsq)
-                    {
-                    ndx = p;
-                    maxdsq = distsq;
-                    }
-                }
-            return ndx;
-            }
-
-        unsigned int farthestPointPlane(const unsigned int& a,
-                                        const unsigned int& b,
-                                        const unsigned int& c)
-            {
-            unsigned int ndx = a;
-            Scalar maxd = 0.0, denom = 0.0;
-            const vec3<Scalar>& x1 = m_points[a],x2 = m_points[b], x3 = m_points[c];
-            vec3<Scalar> n;
-            n = cross(x2-x1, x3-x1);
-            denom = dot(n,n);
-            if(denom <= epsilon)
-                return a;
-            normalizeInplace(n);
-            for(unsigned int p = 0; p < m_points.size(); p++)
-                {
-                if(p == a || p == b || p == c)
-                    continue;
-                const vec3<Scalar>& x0 = m_points[p];
-                Scalar dist = fabs(dot(n,x0-x1));
-                if(dist > maxd)
-                    {
-                    ndx = p;
-                    maxd = dist;
-                    }
-                }
-            return ndx;
-            }
-
-        void initialize()
-            {
-            const unsigned int Nsym = 4; // number of points in the simplex.
-            // indices of the four points.
-            unsigned int ik[Nsym] = {INVALID_INDEX, INVALID_INDEX, INVALID_INDEX, INVALID_INDEX};
-            ik[0] = ik[1] = ik[2] = ik[3] = INVALID_INDEX;
-            m_faces.clear(); m_faces.reserve(100000);
-            m_edges.clear(); m_edges.reserve(100000);
-            m_deleted.clear(); m_deleted.reserve(100000);
-            m_adjacency.clear(); m_adjacency.reserve(100000);
-            // TODO: the problem is basically done. but need to set up the data structures and return.
-            // not common in our use case so put it off until later.
-            if(m_points.size() < Nsym)
-                {
-                throw(std::runtime_error("Could not initialize ConvexHull: need 4 points to take the convex hull in 3D"));
-                }
-
-            ik[0] = 0;
-            bool coplanar = true;
-            while(coplanar)
-                {
-                // will only search for points with a higher index than ik[0].
-                ik[1] = farthestPointPoint(ik[0], true);
-                ik[2] = farthestPointLine(ik[0], ik[1]);
-                ik[3] = farthestPointPlane(ik[0], ik[1], ik[2]);
-                if(!isCoplanar(ik[0], ik[1], ik[2], ik[3]))
-                    {
-                    coplanar = false;
-                    }
-                else
-                    {
-                    ik[0]++;
-                    ik[1] = ik[2] = ik[3] = INVALID_INDEX;
-                    if(ik[0] >= m_points.size()) // tried all of the points and this will not.
-                        {
-                        ik[0] = INVALID_INDEX; // exit loop and throw an error.
-                        coplanar = false;
-                        }
-                    }
-                }
-            if(ik[0] == INVALID_INDEX ||
-               ik[1] == INVALID_INDEX ||
-               ik[2] == INVALID_INDEX ||
-               ik[3] == INVALID_INDEX)
-                {
-                std::cerr << std::endl << std::endl<< "*************************" << std::endl;
-                for(size_t i = 0; i < m_points.size(); i++)
-                    {
-                    std::cerr << "point " << i << ": [" << m_points[i].x << ", "
-                              << m_points[i].y << ", " << m_points[i].z << "]" << std::endl;
-                    }
-                throw(std::runtime_error("Could not initialize ConvexHull: found only nearly coplanar points"));
-                }
-            m_ravg = vec3<Scalar>(0,0,0);
-            for(size_t i = 0; i < Nsym; i++)
-                {
-                m_ravg += m_points[ik[i]];
-                }
-            m_ravg /= Scalar(Nsym);
-
-            std::vector<unsigned int> face(3);
-            // face 0
-            face[0] = ik[0]; face[1] = ik[1]; face[2] = ik[2];
-            std::sort(face.begin(), face.end());
-            m_faces.push_back(face);
-            // face 1
-            face[0] = ik[0]; face[1] = ik[1]; face[2] = ik[3];
-            std::sort(face.begin(), face.end());
-            m_faces.push_back(face);
-            // face 2
-            face[0] = ik[0]; face[1] = ik[2]; face[2] = ik[3];
-            std::sort(face.begin(), face.end());
-            m_faces.push_back(face);
-            // face 3
-            face[0] = ik[1]; face[1] = ik[2]; face[2] = ik[3];
-            std::sort(face.begin(), face.end());
-            m_faces.push_back(face);
-            m_deleted.resize(4, false); // we have 4 facets at this point.
-            buildAdjacencyForFace(0);
-            buildAdjacencyForFace(1);
-            buildAdjacencyForFace(2);
-            buildAdjacencyForFace(3);
-            }
-
-        void buildAdjacencyForFace(const unsigned int& f)
-            {
-            if(f >= m_faces.size())
-                throw std::runtime_error("index out of range!");
-            if(m_deleted[f])
-                return; // don't do anything there.
-            m_adjacency.resize(m_faces.size());
-            for(unsigned int g = 0; g < m_faces.size(); g++)
-                {
-                if(m_deleted[g] || g == f) continue;
-                // note this is why we need the faces to be sorted here.
-                std::vector<unsigned int> intersection(3, 0);
-                assert(m_faces[f].size() == 3 && m_faces[g].size() == 3);
-                std::vector<unsigned int>::iterator it = std::set_intersection(m_faces[f].begin(),
-                                                                               m_faces[f].end(),
-                                                                               m_faces[g].begin(),
-                                                                               m_faces[g].end(),
-                                                                               intersection.begin());
-                intersection.resize(it-intersection.begin());
-                if(intersection.size() == 2)
-                    {
-                    m_adjacency[f].insert(g);  // always insert both ways
-                    m_adjacency[g].insert(f);
-                    }
-                }
-            }
-
-        void buildVisibleSet(const unsigned int& pointid,
-                             const unsigned int& faceid,
-                             std::vector< unsigned int >& visible)
-            {
-            // std::cout << "building visible set point: "<< pointid 
-            //           << " face: " << faceid << std::endl;
-            visible.clear();
-            visible.push_back(faceid);
-            std::queue<unsigned int> worklist;
-            std::vector<bool> found(m_deleted);
-            worklist.push(faceid);
-            found[faceid] = true;
-            // std::cout << "point id: " << pointid << ", face id: " << faceid << std::endl;
-            while(!worklist.empty())
-                {
-                unsigned int f = worklist.front();
-                worklist.pop();
-                // std::cout << "face " << f << ": " << "[ " << m_faces[f][0] << ", " 
-                //           << m_faces[f][1] << ", " << m_faces[f][2] << "] "<< std::endl;
-                if(m_deleted[f])
-                    continue;
-                // std::cout << " m_adjacency.size = "<< m_adjacency.size()
-                //           << " m_adjacency["<<f<<"].size = "
-                //           << m_adjacency[f].size() << std::endl;
-                for(std::set<unsigned int>::iterator i = m_adjacency[f].begin();
-                    i != m_adjacency[f].end();
-                    i++)
-                    {
-                    // std::cout << "found: " << found[*i] << " - neighbor "<< *i
-                    //           << ": " << "[ " << m_faces[*i][0] << ", " 
-                    //           << m_faces[*i][1] << ", " << m_faces[*i][2] << "] "<< std::endl;
-                    if(!found[*i]) // face was not found yet and the point is above the face.
-                        {
-                        found[*i] = true;
-                        if(isAbove(pointid, *i))
-                            {
-                            assert(!m_deleted[*i]);
-                            worklist.push(*i);
-                            visible.push_back(*i);
-                            }
-                        }
-                    }
-                }
-            }
-
-        void buildHorizonSet(const std::vector< unsigned int >& visible,
-                             std::vector< std::vector<unsigned int> >& horizon)
-            {
-            std::vector< std::vector<unsigned int> > edges;
-            for(unsigned int i = 0; i < visible.size(); i++)
-                edgesFromFace(visible[i], edges); // all visible edges.
-            std::vector<bool> unique(edges.size(), true);
-            for(unsigned int i = 0; i < edges.size(); i++)
-                {
-                for(unsigned int j = i+1; j < edges.size() && unique[i]; j++)
-                    {
-                    if((edges[i][0] == edges[j][0] && edges[i][1] == edges[j][1]) ||
-                       (edges[i][1] == edges[j][0] && edges[i][0] == edges[j][1]))
-                        {
-                        unique[i] = false;
-                        unique[j] = false;
-                        }
-                    }
-                if(unique[i])
-                    {
-                    horizon.push_back(edges[i]);
-                    }
-                }
-            }
-
-        void buildEdgeList()
-            {
-            return;
-            std::vector< std::vector<unsigned int> > edges;
-            for(unsigned int i = 0; i < m_faces.size(); i++)
-                edgesFromFace(i, edges); // all edges.
-
-            for(unsigned int i = 0; i < edges.size(); i++)
-                {
-                bool unique = true;
-                for(unsigned int j = i+1; j < edges.size(); j++)
-                    {
-                    if(edges[i][0] == edges[j][0] && edges[i][1] == edges[j][1])
-                        {
-                        unique = false;
-                        }
-                    }
-                if(unique)
-                    {
-                    m_edges.push_back(edges[i]);
-                    }
-                }
-            }
-
-        void removeDeletedFaces()
-            {
-            std::vector< std::vector<unsigned int> >::iterator f;
-            std::vector< bool >::iterator d;
-            bool bContinue = true;
-            while(bContinue)
-                {
-                bContinue = false;
-                d = m_deleted.begin();
-                f = m_faces.begin();
-                for(; f != m_faces.end() && d != m_deleted.end(); f++, d++)
-                    {
-                    if(*d)
-                        {
-                        m_faces.erase(f);
-                        m_deleted.erase(d);
-                        bContinue = true;
-                        break;
-                        }
-                    }
-                }
-            m_adjacency.clear(); // the id's of the faces are all different so just clear the list.
-            }
-
-    public:
-        const std::vector< std::vector<unsigned int> >& getFaces() { return m_faces; }
-
-        const std::vector< std::vector<unsigned int> >& getEdges() { return m_edges; }
-
-        const std::vector< vec3<Scalar> >& getPoints() { return m_points; }
-
-        void moveData(std::vector< std::vector<unsigned int> >& faces,
-                      std::vector< vec3<Scalar> >& points)
-            {
-            // NOTE: *this is not valid after using this method!
-            faces = std::move(m_faces);
-            points = std::move(m_points);
-            }
-
-    protected:
-        vec3<Scalar>                                m_ravg;
-        std::vector< vec3<Scalar> >                 m_points;
-        std::vector< std::vector<unsigned int> >    m_faces; // Always have 3 vertices in a face.
-        std::vector< std::vector<unsigned int> >    m_edges; // Always have 2 vertices in an edge.
-        std::vector< std::set<unsigned int> >       m_adjacency; // the face adjacency list.
-        std::vector<bool>                           m_deleted;
-    };
-=======
->>>>>>> 50ceeed2
 
 template< >
 class MassProperties< ShapeConvexPolyhedron > : public MassPropertiesBase< ShapeConvexPolyhedron >
