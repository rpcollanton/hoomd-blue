--- conflicted
+++ resolved
@@ -149,90 +149,11 @@
             "hoomd.hpmc.integrate._HPMCIntegrator.get_type_shapes function.")
 
     def _return_type_shapes(self):
-<<<<<<< HEAD
-        type_shapes = self.cpp_integrator.getTypeShapesPy();
-        ret = [ json.loads(json_string) for json_string in type_shapes ];
-        return ret;
-
-    def initialize_shape_params(self):
-        shape_param_type = data.__dict__[self.__class__.__name__ + "_params"]; # using the naming convention for convenience.
-
-        # setup the coefficient options
-        ntypes = hoomd.context.current.system_definition.getParticleData().getNTypes();
-        for i in range(0,ntypes):
-            type_name = hoomd.context.current.system_definition.getParticleData().getNameByType(i);
-            if not type_name in self.shape_param.keys(): # only add new keys
-                self.shape_param.update({ type_name: shape_param_type(self, i) });
-
-    def set_params(self,
-                   d=None,
-                   a=None,
-                   move_ratio=None,
-                   nselect=None,
-                   ntrial=None,
-                   deterministic=None):
-        R""" Changes parameters of an existing integration mode.
-
-        Args:
-            d (float): (if set) Maximum move displacement, Scalar to set for all types, or a dict containing {type:size} to set by type.
-            a (float): (if set) Maximum rotation move, Scalar to set for all types, or a dict containing {type:size} to set by type.
-            move_ratio (float): (if set) New value for the move ratio.
-            nselect (int): (if set) New value for the number of particles to select for trial moves in one cell.
-            ntrial (int): (if set) Number of re-insertion attempts per overlapping depletant (default == 0), or a dict containing {(type_a,type_b): ntrial}
-            deterministic (bool): (if set) Make HPMC integration deterministic on the GPU by sorting the cell list.
-
-        .. note:: Simulations are only deterministic with respect to the same execution configuration (CPU or GPU) and
-                  number of MPI ranks. Simulation output will not be identical if either of these is changed.
-        """
-
-        # check that proper initialization has occurred
-        if self.cpp_integrator == None:
-            hoomd.context.current.device.cpp_msg.error("Bug in hoomd: cpp_integrator not set, please report\n");
-            raise RuntimeError('Error updating forces');
-
-        # change the parameters
-        if d is not None:
-            if isinstance(d, dict):
-                for t,t_d in d.items():
-                    self.cpp_integrator.setD(t_d,hoomd.context.current.system_definition.getParticleData().getTypeByName(t))
-            else:
-                for i in range(hoomd.context.current.system_definition.getParticleData().getNTypes()):
-                    self.cpp_integrator.setD(d,i);
-
-        if a is not None:
-            if isinstance(a, dict):
-                for t,t_a in a.items():
-                    self.cpp_integrator.setA(t_a,hoomd.context.current.system_definition.getParticleData().getTypeByName(t))
-            else:
-                for i in range(hoomd.context.current.system_definition.getParticleData().getNTypes()):
-                    self.cpp_integrator.setA(a,i);
-
-        if move_ratio is not None:
-            self.cpp_integrator.setMoveRatio(move_ratio);
-
-        if nselect is not None:
-            self.cpp_integrator.setNSelect(nselect);
-
-        if ntrial is not None:
-            if isinstance(ntrial, dict):
-                for t,t_ntrial in ntrial.items():
-                    type_a = hoomd.context.current.system_definition.getParticleData().getTypeByName(t[0])
-                    type_b = hoomd.context.current.system_definition.getParticleData().getTypeByName(t[1])
-                    self.cpp_integrator.setNTrial(type_a,type_b,int(t_ntrial))
-            else:
-                for i in range(hoomd.context.current.system_definition.getParticleData().getNTypes()):
-                    for j in range(hoomd.context.current.system_definition.getParticleData().getNTypes()):
-                        self.cpp_integrator.setNTrial(i,j,int(ntrial));
-
-        if deterministic is not None:
-            self.cpp_integrator.setDeterministic(deterministic);
-=======
         if not self.is_attached:
             return None
         type_shapes = self._cpp_obj.getTypeShapesPy()
         ret = [json.loads(json_string) for json_string in type_shapes]
         return ret
->>>>>>> f9244c9f
 
     @Loggable.log(flag='multi')
     def map_overlaps(self):
@@ -389,30 +310,13 @@
         """
         return self._cpp_obj.getCounters(1)
 
-<<<<<<< HEAD
-    def set_fugacity(self,types,fugacity):
-        R""" Set depletant fugacity of a given type
-            * .. versionadded:: 3.0
-
-        Args:
-            types (str, or tuple): Type or pair (type_a, type_b) for which fugacity is returned
-            fugacity (float): Ideal gas density of the depletant, can take any scalar value
-=======
 
 class Sphere(_HPMCIntegrator):
     R""" Hard particle Monte Carlo integration method for spheres.
->>>>>>> f9244c9f
 
     Sphere parameters
 
-<<<<<<< HEAD
-        if isinstance(types, str):
-            itype_a = itype_b = hoomd.context.current.system_definition.getParticleData().getTypeByName(types)
-        else:
-            itype_a = hoomd.context.current.system_definition.getParticleData().getTypeByName(types[0])
-            itype_b = hoomd.context.current.system_definition.getParticleData().getTypeByName(types[1])
-
-        self.cpp_integrator.setDepletantFugacity(itype_a, itype_b, fugacity)
+    shape (particle type, dict): defines the shape of the object.
 
     def get_fugacity(self, type_a, type_b=None):
         R""" Get depletant fugacity of a given type
@@ -448,87 +352,6 @@
         Args:
             type (str): Type for which standard deviation is returned
 
-        Returns:
-            The current standard deviation for depletant insertions, or float('nan')
-            if none have been inserted
-        """
-
-        implicit_counters = self.cpp_integrator.getImplicitCounters(1);
-        if type is not None:
-            itype = hoomd.context.current.system_definition.getParticleData().getTypeByName(type)
-
-            insert = implicit_counters[itype].insert_count
-            insert_accept = implicit_counters[itype].insert_accept_count
-            insert_accept_sq = implicit_counters[itype].insert_accept_count_sq
-
-            if insert > 0:
-                var = (insert_accept-insert_accept_sq/insert)/insert
-                return math.sqrt(var)
-            else:
-                return float('nan')
-        else:
-            total_insert = 0
-            total_insert_accept = 0
-            total_insert_accept_sq = 0
-            for itype in len(implicit_counters):
-                total_insert += implicit_counters[itype].insert_count
-                total_insert_accept += implicit_counters[itype].insert_accept_count
-                total_insert_accept_sq += implicit_counters[itype].insert_accept_count_sq
-
-            if total_insert > 0:
-                var = (total_insert_accept-total_insert_accept_sq/total_insert_count)/total_insert
-                return math.sqrt(var)
-            else:
-                return float('nan')
-
-## Helper methods to set rotation and translation moves by type
-def setD(cpp_integrator,d):
-    if isinstance(d, dict):
-        for t,t_d in d.items():
-            cpp_integrator.setD(t_d,hoomd.context.current.system_definition.getParticleData().getTypeByName(t))
-    else:
-        for i in range(hoomd.context.current.system_definition.getParticleData().getNTypes()):
-            cpp_integrator.setD(d,i);
-
-def setA(cpp_integrator,a):
-    if isinstance(a, dict):
-        for t,t_a in a.items():
-            cpp_integrator.setA(t_a,hoomd.context.current.system_definition.getParticleData().getTypeByName(t))
-    else:
-        for i in range(hoomd.context.current.system_definition.getParticleData().getNTypes()):
-            cpp_integrator.setA(a,i);
-
-class sphere(mode_hpmc):
-    R""" HPMC integration for spheres (2D/3D).
-=======
-    shape (particle type, dict): defines the shape of the object.
-
-        Keys:
-            * *diameter* (float, **required**) - diameter of the sphere
-              (distance units)
-            * *ignore_statistics* (**default: False**) - set to True to ignore
-              tracked statistics
-            * *orientable* (**default: False**) - set to True for spheres with
-              orientation
-
-    d (particle type, float): the size of displacement trial moves
-
-    a (particle type, float): the size of rotation trial moves
-
-    fugacity (particle type, float): depletant fugacity (in units of density, 
-    volume^-1)
-
-    interaction_matrix ((particle type, particle type), bool): whether to 
-    include overlaps between type 1 and type 2
->>>>>>> f9244c9f
-
-    seed (int): random number seed
-
-    move_ratio (float): ratio of translation moves to rotation moves
-
-    nselect (int): number of trial moves to perform in each cell
-
-    deterministic (bool): make HPMC integration deterministic on the GPU
 
     Examples::
 
