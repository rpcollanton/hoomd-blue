// Copyright (c) 2009-2019 The Regents of the University of Michigan
// This file is part of the HOOMD-blue project, released under the BSD 3-Clause License.

#pragma once

#include <hip/hip_runtime.h>
#include "hoomd/HOOMDMath.h"
#include "hoomd/VectorMath.h"
#include "hoomd/Index1D.h"
#include "hoomd/BoxDim.h"
#include "hoomd/RandomNumbers.h"
#include "hoomd/RNGIdentifiers.h"
#include "hoomd/hpmc/Moves.h"
#include "hoomd/GPUPartition.cuh"
#include "hoomd/CachedAllocator.h"

#include "hoomd/hpmc/HPMCCounters.h"
#include "hoomd/jit/Evaluator.cuh"

#include "GPUHelpers.cuh"

#include <cassert>

namespace hpmc {

namespace gpu {

//! Wraps arguments to hpmc_* template functions
/*! \ingroup hpmc_data_structs */
struct hpmc_args_t
    {
    //! Construct a hpmc_args_t
    hpmc_args_t(Scalar4 *_d_postype,
                Scalar4 *_d_orientation,
                hpmc_counters_t *_d_counters,
                const unsigned int _counters_pitch,
                const Index3D& _ci,
                const uint3& _cell_dim,
                const Scalar3& _ghost_width,
                const unsigned int _N,
                const unsigned int _N_ghost,
                const unsigned int _num_types,
                const unsigned int _seed,
                const Scalar* _d,
                const Scalar* _a,
                const unsigned int *_check_overlaps,
                const Index2D& _overlap_idx,
                const unsigned int _translation_move_probability,
                const unsigned int _timestep,
                const unsigned int _dim,
                const BoxDim& _box,
                const unsigned int _select,
                const Scalar3 _ghost_fraction,
                const bool _domain_decomposition,
                const unsigned int _block_size,
                const unsigned int _tpp,
                unsigned int *_d_reject_out_of_cell,
                Scalar4 *_d_trial_postype,
                Scalar4 *_d_trial_orientation,
                unsigned int *_d_trial_move_type,
                const unsigned int *_d_update_order_by_ptl,
                unsigned int *_d_excell_idx,
                const unsigned int *_d_excell_size,
                const Index2D& _excli,
                unsigned int *_d_nlist,
                unsigned int *_d_nneigh,
                const unsigned int _maxn,
                unsigned int *_d_overflow,
                const bool _update_shape_param,
                const hipDeviceProp_t &_devprop,
                const GPUPartition& _gpu_partition)
                : d_postype(_d_postype),
                  d_orientation(_d_orientation),
                  d_counters(_d_counters),
                  counters_pitch(_counters_pitch),
                  ci(_ci),
                  cell_dim(_cell_dim),
                  ghost_width(_ghost_width),
                  N(_N),
                  N_ghost(_N_ghost),
                  num_types(_num_types),
                  seed(_seed),
                  d_d(_d),
                  d_a(_a),
                  d_check_overlaps(_check_overlaps),
                  overlap_idx(_overlap_idx),
                  translation_move_probability(_translation_move_probability),
                  timestep(_timestep),
                  dim(_dim),
                  box(_box),
                  select(_select),
                  ghost_fraction(_ghost_fraction),
                  domain_decomposition(_domain_decomposition),
                  block_size(_block_size),
                  tpp(_tpp),
                  d_reject_out_of_cell(_d_reject_out_of_cell),
                  d_trial_postype(_d_trial_postype),
                  d_trial_orientation(_d_trial_orientation),
                  d_trial_move_type(_d_trial_move_type),
                  d_update_order_by_ptl(_d_update_order_by_ptl),
                  d_excell_idx(_d_excell_idx),
                  d_excell_size(_d_excell_size),
                  excli(_excli),
                  d_nlist(_d_nlist),
                  d_nneigh(_d_nneigh),
                  maxn(_maxn),
                  d_overflow(_d_overflow),
                  update_shape_param(_update_shape_param),
                  devprop(_devprop),
                  gpu_partition(_gpu_partition)
        {
        };

    Scalar4 *d_postype;               //!< postype array
    Scalar4 *d_orientation;           //!< orientation array
    hpmc_counters_t *d_counters;      //!< Move accept/reject counters
    const unsigned int counters_pitch;         //!< Pitch of 2D array counters per GPU
    const Index3D& ci;                //!< Cell indexer
    const uint3& cell_dim;            //!< Cell dimensions
    const Scalar3& ghost_width;       //!< Width of the ghost layer
    const unsigned int N;             //!< Number of particles
    const unsigned int N_ghost;       //!< Number of ghost particles
    const unsigned int num_types;     //!< Number of particle types
    const unsigned int seed;          //!< RNG seed
    const Scalar* d_d;                //!< Maximum move displacement
    const Scalar* d_a;                //!< Maximum move angular displacement
    const unsigned int *d_check_overlaps; //!< Interaction matrix
    const Index2D& overlap_idx;       //!< Indexer into interaction matrix
    const unsigned int translation_move_probability;    //!< Fraction of moves that are translation moves.
    const unsigned int timestep;      //!< Current time step
    const unsigned int dim;           //!< Number of dimensions
    const BoxDim& box;                //!< Current simulation box
    unsigned int select;              //!< Current selection
    const Scalar3 ghost_fraction;     //!< Width of the inactive layer
    const bool domain_decomposition;  //!< Is domain decomposition mode enabled?
    unsigned int block_size;          //!< Block size to execute
    unsigned int tpp;                 //!< Threads per particle
    unsigned int *d_reject_out_of_cell;//!< Set to one to reject particle move
    Scalar4 *d_trial_postype;         //!< New positions (and type) of particles
    Scalar4 *d_trial_orientation;     //!< New orientations of particles
    unsigned int *d_trial_move_type;  //!< per particle flag, whether it is a translation (1) or rotation (2), or inactive (0)
    const unsigned int *d_update_order_by_ptl;  //!< Lookup of update order by particle index
    unsigned int *d_excell_idx;       //!< Expanded cell list
    const unsigned int *d_excell_size;//!< Size of expanded cells
    const Index2D& excli;             //!< Excell indexer
    unsigned int *d_nlist;        //!< Neighbor list of overlapping particles after trial move
    unsigned int *d_nneigh;       //!< Number of overlapping particles after trial move
    unsigned int maxn;                //!< Width of neighbor list
    unsigned int *d_overflow;         //!< Overflow condition for neighbor list
    const bool update_shape_param;    //!< True if shape parameters have changed
    const hipDeviceProp_t& devprop;     //!< CUDA device properties
    const GPUPartition& gpu_partition; //!< Multi-GPU partition
    };

//! Wraps arguments to kernel::hpmc_insert_depletants
/*! \ingroup hpmc_data_structs */
struct hpmc_implicit_args_t
    {
    //! Construct a hpmc_implicit_args_t
    hpmc_implicit_args_t(const unsigned int _depletant_type,
                         hpmc_implicit_counters_t *_d_implicit_count,
                         const unsigned int _implicit_counters_pitch,
                         const Scalar *_d_lambda,
                         const bool _repulsive,
                         const bool _quermass,
                         const Scalar _sweep_radius)
                : depletant_type(_depletant_type),
                  d_implicit_count(_d_implicit_count),
                  implicit_counters_pitch(_implicit_counters_pitch),
                  d_lambda(_d_lambda),
                  repulsive(_repulsive),
                  quermass(_quermass),
                  sweep_radius(_sweep_radius)

        { };

    const unsigned int depletant_type;             //!< Particle type of depletant
    hpmc_implicit_counters_t *d_implicit_count;    //!< Active cell acceptance/rejection counts
    const unsigned int implicit_counters_pitch;    //!< Pitch of 2D array counters per device
    const Scalar *d_lambda;                        //!< Mean number of depletants to insert in excluded volume
    const bool repulsive;                          //!< True if the fugacity is negative
    const bool quermass;                           //!< Enable quermass mode?
    const Scalar sweep_radius;                     //!< Sweep radius in quermass mode
    };

//! Wraps arguments for hpmc_update_pdata
struct hpmc_update_args_t
    {
    //! Construct an hpmc_update_args_t
    hpmc_update_args_t(Scalar4 *_d_postype,
        Scalar4 *_d_orientation,
        hpmc_counters_t *_d_counters,
        const GPUPartition& _gpu_partition,
        const Scalar4 *_d_trial_postype,
        const Scalar4 *_d_trial_orientation,
        const unsigned int *_d_trial_move_type,
        const unsigned int *_d_reject,
        const unsigned int _maxn,
        const unsigned int _block_size)
        : d_postype(_d_postype),
          d_orientation(_d_orientation),
          d_counters(_d_counters),
          gpu_partition(_gpu_partition),
          d_trial_postype(_d_trial_postype),
          d_trial_orientation(_d_trial_orientation),
          d_trial_move_type(_d_trial_move_type),
          d_reject(_d_reject),
          maxn(_maxn),
          block_size(_block_size)
     {}

    //! See hpmc_args_t for documentation on the meaning of these parameters
    Scalar4 *d_postype;
    Scalar4 *d_orientation;
    hpmc_counters_t *d_counters;
    const GPUPartition& gpu_partition;
    const Scalar4 *d_trial_postype;
    const Scalar4 *d_trial_orientation;
    const unsigned int *d_trial_move_type;
    const unsigned int *d_reject;
    const unsigned int maxn;
    const unsigned int block_size;
    };

//! Driver for kernel::hpmc_excell()
void hpmc_excell(unsigned int *d_excell_idx,
                 unsigned int *d_excell_size,
                 const Index2D& excli,
                 const unsigned int *d_cell_idx,
                 const unsigned int *d_cell_size,
                 const unsigned int *d_cell_adj,
                 const Index3D& ci,
                 const Index2D& cli,
                 const Index2D& cadji,
                 const unsigned int ngpu,
                 const unsigned int block_size);

//! Wraps arguments to hpmc_* template functions
/*! \ingroup hpmc_data_structs */
struct hpmc_patch_args_t
    {
    //! Construct a hpmc_patch_args_t
    hpmc_patch_args_t(const Scalar _r_cut_patch,
                const Scalar *_d_additive_cutoff,
                unsigned int *_d_nlist_old,
                unsigned int *_d_nneigh_old,
                float *_d_energy_old,
                unsigned int *_d_nlist_new,
                unsigned int *_d_nneigh_new,
                float *_d_energy_new,
                const unsigned int _maxn,
                unsigned int *_d_overflow,
                const Scalar *_d_charge,
                const Scalar *_d_diameter,
                const unsigned int _eval_threads,
                const unsigned int _launch_bounds)
                : r_cut_patch(_r_cut_patch),
                  d_additive_cutoff(_d_additive_cutoff),
                  d_nlist_old(_d_nlist_old),
                  d_nneigh_old(_d_nneigh_old),
                  d_energy_old(_d_energy_old),
                  d_nlist_new(_d_nlist_new),
                  d_nneigh_new(_d_nneigh_new),
                  d_energy_new(_d_energy_new),
                  maxn(_maxn),
                  d_overflow(_d_overflow),
                  d_charge(_d_charge),
                  d_diameter(_d_diameter),
                  eval_threads(_eval_threads),
                  launch_bounds(_launch_bounds)
        {
        };

    const Scalar r_cut_patch;        //!< Global cutoff radius
    const Scalar *d_additive_cutoff; //!< Additive contribution to cutoff per type
    unsigned int *d_nlist_old;       //!< List of neighbor particle indices, in old configuration of particle i
    unsigned int *d_nneigh_old;      //!< Number of neighbors
    float* d_energy_old;             //!< Evaluated energy terms for every neighbor
    unsigned int *d_nlist_new;       //!< List of neighbor particle indices, in new configuration of particle i
    unsigned int *d_nneigh_new;      //!< Number of neighbors
    float* d_energy_new;             //!< Evaluated energy terms for every neighbor
    const unsigned int maxn;         //!< Max number of neighbors
    unsigned int *d_overflow;        //!< Overflow condition
    const Scalar *d_charge;          //!< Particle charges
    const Scalar *d_diameter;        //!< Particle diameters
    const unsigned int eval_threads; //!< Number of threads for energy evaluation
    const unsigned int launch_bounds; //!< Launch bounds, template parameter
    };

//! Driver for kernel::hpmc_gen_moves()
template< class Shape >
void hpmc_gen_moves(const hpmc_args_t& args, const typename Shape::param_type *params);

//! Driver for kernel::hpmc_narrow_phase()
template< class Shape >
void hpmc_narrow_phase(const hpmc_args_t& args, const typename Shape::param_type *params);

//! Driver for kernel::hpmc_update_pdata()
template< class Shape >
void hpmc_update_pdata(const hpmc_update_args_t& args, const typename Shape::param_type *params);

//! Driver for kernel::hpmc_insert_depletants()
template< class Shape >
void hpmc_insert_depletants(const hpmc_args_t& args, const hpmc_implicit_args_t& implicit_args, const typename Shape::param_type *params);

//! Kernel driver for kernel::hpmc_shift()
void hpmc_shift(Scalar4 *d_postype,
                int3 *d_image,
                const unsigned int N,
                const BoxDim& box,
                const Scalar3 shift,
                const unsigned int block_size);

void hpmc_accept(const unsigned int *d_update_order_by_ptl,
                 const unsigned int *d_trial_move_type,
                 const unsigned int *d_reject_out_of_cell,
                 unsigned int *d_reject,
                 unsigned int *d_reject_out,
                 const unsigned int *d_nneigh,
                 const unsigned int *d_nlist,
                 const unsigned int N_old,
                 const unsigned int N,
                 const GPUPartition& gpu_partition,
                 const unsigned int maxn,
                 bool patch,
                 const unsigned int *d_nlist_patch_old,
                 const unsigned int *d_nlist_patch_new,
                 const unsigned int *d_nneigh_patch_old,
                 const unsigned int *d_nneigh_patch_new,
                 const float *d_energy_old,
                 const float *d_energy_new,
                 const unsigned int maxn_patch,
                 unsigned int *d_condition,
                 const unsigned int seed,
                 const unsigned int select,
                 const unsigned int timestep,
                 const unsigned int block_size,
                 const unsigned int tpp);

#ifdef __HIPCC__
namespace kernel
{

//! Propose trial moves
template< class Shape, unsigned int dim >
__global__ void hpmc_gen_moves(Scalar4 *d_postype,
                           Scalar4 *d_orientation,
                           const unsigned int N,
                           const Index3D ci,
                           const uint3 cell_dim,
                           const Scalar3 ghost_width,
                           const unsigned int num_types,
                           const unsigned int seed,
                           const Scalar* d_d,
                           const Scalar* d_a,
<<<<<<< HEAD
                           const unsigned int move_ratio,
=======
                           const unsigned int translation_move_probability,
>>>>>>> d5d513db
                           const unsigned int timestep,
                           const BoxDim box,
                           const unsigned int select,
                           const Scalar3 ghost_fraction,
                           const bool domain_decomposition,
                           Scalar4 *d_trial_postype,
                           Scalar4 *d_trial_orientation,
                           unsigned int *d_trial_move_type,
                           unsigned int *d_reject_out_of_cell,
                           const typename Shape::param_type *d_params)
    {
    // load the per type pair parameters into shared memory
    HIP_DYNAMIC_SHARED( char, s_data)

    typename Shape::param_type *s_params = (typename Shape::param_type *)(&s_data[0]);
    Scalar *s_d = (Scalar *)(s_params + num_types);
    Scalar *s_a = (Scalar *)(s_d + num_types);

    // copy over parameters one int per thread for fast loads
        {
        unsigned int tidx = threadIdx.x+blockDim.x*threadIdx.y + blockDim.x*blockDim.y*threadIdx.z;
        unsigned int block_size = blockDim.x*blockDim.y*blockDim.z;
        unsigned int param_size = num_types*sizeof(typename Shape::param_type) / sizeof(int);

        for (unsigned int cur_offset = 0; cur_offset < param_size; cur_offset += block_size)
            {
            if (cur_offset + tidx < param_size)
                {
                ((int *)s_params)[cur_offset + tidx] = ((int *)d_params)[cur_offset + tidx];
                }
            }

        for (unsigned int cur_offset = 0; cur_offset < num_types; cur_offset += block_size)
            {
            if (cur_offset + tidx < num_types)
                {
                s_a[cur_offset + tidx] = d_a[cur_offset + tidx];
                s_d[cur_offset + tidx] = d_d[cur_offset + tidx];
                }
            }
        }

    __syncthreads();

    // identify the particle that this thread handles
    unsigned int idx = blockIdx.x*blockDim.x + threadIdx.x;

    // return early if we are not handling a particle
    if (idx >= N)
        return;

    // read in the position and orientation of our particle.
    Scalar4 postype_i = d_postype[idx];
    Scalar4 orientation_i = make_scalar4(1,0,0,0);

    unsigned int typ_i = __scalar_as_int(postype_i.w);
    Shape shape_i(quat<Scalar>(orientation_i), s_params[typ_i]);

    if (shape_i.hasOrientation())
        orientation_i = d_orientation[idx];

    shape_i.orientation = quat<Scalar>(orientation_i);

    vec3<Scalar> pos_i = vec3<Scalar>(postype_i);
    unsigned int old_cell = computeParticleCell(vec_to_scalar3(pos_i), box, ghost_width, cell_dim, ci);

    // for domain decomposition simulations, we need to leave all particles in the inactive region alone
    // in order to avoid even more divergence, this is done by setting the move_active flag
    // overlap checks are still processed, but the final move acceptance will be skipped
    bool move_active = true;
    if (domain_decomposition && !isActive(make_scalar3(postype_i.x, postype_i.y, postype_i.z), box, ghost_fraction))
        move_active = false;

    // make the move
    hoomd::RandomGenerator rng(hoomd::RNGIdentifier::HPMCMonoTrialMove, idx, seed, select, timestep);

    unsigned int reject = 0;

    unsigned int move_type_select = hoomd::UniformIntDistribution(0xffff)(rng);
<<<<<<< HEAD
    bool move_type_translate = !shape_i.hasOrientation() || (move_type_select < move_ratio);
=======
    bool move_type_translate = !shape_i.hasOrientation() || (move_type_select < translation_move_probability);
>>>>>>> d5d513db

    if (move_active)
        {
        if (move_type_translate)
            {
            move_translate(pos_i, rng, s_d[typ_i], dim);

            // need to reject any move that puts the particle in the inactive region
            if (domain_decomposition && !isActive(vec_to_scalar3(pos_i), box, ghost_fraction))
                move_active = false;
            }
        else
            {
            move_rotate<dim>(shape_i.orientation, rng, s_a[typ_i]);
            }
        }

    if (move_active && move_type_translate)
        {
        // check if the particle remains in its cell
        Scalar3 xnew_i = make_scalar3(pos_i.x, pos_i.y, pos_i.z);
        unsigned int new_cell = computeParticleCell(xnew_i, box, ghost_width, cell_dim, ci);

        if (new_cell != old_cell)
            reject = 1;
        }

    // stash the trial move in global memory
    d_trial_postype[idx] = make_scalar4(pos_i.x, pos_i.y, pos_i.z, __int_as_scalar(typ_i));
    d_trial_orientation[idx] = quat_to_scalar4(shape_i.orientation);

    // 0==inactive, 1==translation, 2==rotation
    d_trial_move_type[idx] = move_active ? (move_type_translate ? 1 : 2) : 0;

    // initialize reject flag
    d_reject_out_of_cell[idx] = reject;
    }

//! Check narrow-phase overlaps
template< class Shape >
__global__ void hpmc_narrow_phase(Scalar4 *d_postype,
                           Scalar4 *d_orientation,
                           Scalar4 *d_trial_postype,
                           Scalar4 *d_trial_orientation,
                           const unsigned int *d_excell_idx,
                           const unsigned int *d_excell_size,
                           const Index2D excli,
                           unsigned int *d_nlist,
                           unsigned int *d_nneigh,
                           const unsigned int maxn,
                           hpmc_counters_t *d_counters,
                           const unsigned int num_types,
                           const BoxDim box,
                           const Scalar3 ghost_width,
                           const uint3 cell_dim,
                           const Index3D ci,
                           const unsigned int N_old,
                           const unsigned int N_new,
                           const unsigned int *d_check_overlaps,
                           const Index2D overlap_idx,
                           const typename Shape::param_type *d_params,
                           unsigned int *d_overflow,
                           const unsigned int max_extra_bytes,
                           const unsigned int max_queue_size,
                           const unsigned int work_offset,
                           const unsigned int nwork)
    {
    __shared__ unsigned int s_overlap_checks;
    __shared__ unsigned int s_overlap_err_count;
    __shared__ unsigned int s_queue_size;
    __shared__ unsigned int s_still_searching;

    unsigned int group = threadIdx.y;
    unsigned int offset = threadIdx.x;
    unsigned int group_size = blockDim.x;
    bool master = (offset == 0);
    unsigned int n_groups = blockDim.y;

    // load the per type pair parameters into shared memory
    HIP_DYNAMIC_SHARED( char, s_data)

    typename Shape::param_type *s_params = (typename Shape::param_type *)(&s_data[0]);
    Scalar4 *s_orientation_group = (Scalar4*)(s_params + num_types);
    Scalar3 *s_pos_group = (Scalar3*)(s_orientation_group + n_groups);
    unsigned int *s_check_overlaps = (unsigned int *) (s_pos_group + n_groups);
    unsigned int *s_queue_j =   (unsigned int*)(s_check_overlaps + overlap_idx.getNumElements());
    unsigned int *s_queue_gid = (unsigned int*)(s_queue_j + max_queue_size);
    unsigned int *s_type_group = (unsigned int*)(s_queue_gid + max_queue_size);
    unsigned int *s_idx_group = (unsigned int*)(s_type_group + n_groups);
    unsigned int *s_nneigh_group = (unsigned int *)(s_idx_group + n_groups);

        {
        // copy over parameters one int per thread for fast loads
        unsigned int tidx = threadIdx.x+blockDim.x*threadIdx.y + blockDim.x*blockDim.y*threadIdx.z;
        unsigned int block_size = blockDim.x*blockDim.y*blockDim.z;
        unsigned int param_size = num_types*sizeof(typename Shape::param_type) / sizeof(int);

        for (unsigned int cur_offset = 0; cur_offset < param_size; cur_offset += block_size)
            {
            if (cur_offset + tidx < param_size)
                {
                ((int *)s_params)[cur_offset + tidx] = ((int *)d_params)[cur_offset + tidx];
                }
            }

        unsigned int ntyppairs = overlap_idx.getNumElements();

        for (unsigned int cur_offset = 0; cur_offset < ntyppairs; cur_offset += block_size)
            {
            if (cur_offset + tidx < ntyppairs)
                {
                s_check_overlaps[cur_offset + tidx] = d_check_overlaps[cur_offset + tidx];
                }
            }
        }

    __syncthreads();

    // initialize extra shared mem
    char *s_extra = (char *)(s_nneigh_group + n_groups);

    unsigned int available_bytes = max_extra_bytes;
    for (unsigned int cur_type = 0; cur_type < num_types; ++cur_type)
        s_params[cur_type].load_shared(s_extra, available_bytes);

    __syncthreads();

    if (master && group == 0)
        {
        s_overlap_checks = 0;
        s_overlap_err_count = 0;
        s_queue_size = 0;
        s_still_searching = 1;
        }

    if (master)
        {
        // reset number of neighbors
        s_nneigh_group[group] = 0;
        }

    bool active = true;
    unsigned int idx = blockIdx.x*n_groups+group;
    if (idx >= nwork)
        active = false;
    idx += work_offset;

    unsigned int my_cell;

    unsigned int overlap_checks = 0;
    unsigned int overlap_err_count = 0;

    if (active)
        {
        // load particle i
        Scalar4 postype_i(d_trial_postype[idx]);
        vec3<Scalar> pos_i(postype_i);
        unsigned int type_i = __scalar_as_int(postype_i.w);

        // find the cell this particle should be in
        vec3<Scalar> pos_i_old(d_postype[idx]);
        my_cell = computeParticleCell(vec_to_scalar3(pos_i_old), box, ghost_width, cell_dim, ci);

        if (master)
            {
            s_pos_group[group] = make_scalar3(pos_i.x, pos_i.y, pos_i.z);
            s_type_group[group] = type_i;
            s_orientation_group[group] = d_trial_orientation[idx];
            s_idx_group[group] = idx;
            }
        }

     // sync so that s_postype_group and s_orientation are available before other threads might process overlap checks
     __syncthreads();

    // counters to track progress through the loop over potential neighbors
    unsigned int excell_size;
    unsigned int k = offset;

    // true if we are checking against the old configuration
    if (active)
        {
        excell_size = d_excell_size[my_cell];
        overlap_checks += 2*excell_size;
        }

    // loop while still searching

    while (s_still_searching)
        {
        // stage 1, fill the queue.
        // loop through particles in the excell list and add them to the queue if they pass the circumsphere check

        // active threads add to the queue
        if (active)
            {
            // prefetch j
            unsigned int j, next_j = 0;
            if ((k >> 1) < excell_size)
                {
                next_j = __ldg(&d_excell_idx[excli(k >> 1, my_cell)]);
                }

            // add to the queue as long as the queue is not full, and we have not yet reached the end of our own list
            // and as long as no overlaps have been found

            // every thread can add at most one element to the neighbor list
            while (s_queue_size < max_queue_size && (k >> 1) < excell_size)
                {
                // build some shapes, but we only need them to get diameters, so don't load orientations
                // build shape i from shared memory
                vec3<Scalar> pos_i(s_pos_group[group]);
                Shape shape_i(quat<Scalar>(), s_params[s_type_group[group]]);

                bool old = k & 1;

                // prefetch next j
                j = next_j;
                k += group_size;
                if ((k >> 1) < excell_size)
                    {
                    next_j = __ldg(&d_excell_idx[excli(k >> 1, my_cell)]);
                    }

                // check particle circumspheres

                // load particle j (always load ghosts from particle data)
                const Scalar4 postype_j = (old || j >= N_new) ? d_postype[j] : d_trial_postype[j];
                unsigned int type_j = __scalar_as_int(postype_j.w);
                vec3<Scalar> pos_j(postype_j);
                Shape shape_j(quat<Scalar>(), s_params[type_j]);

                // place ourselves into the minimum image
                vec3<Scalar> r_ij = pos_j - pos_i;
                r_ij = box.minImage(r_ij);

                if (idx != j && (old || j < N_new)
                    && check_circumsphere_overlap(r_ij, shape_i, shape_j))
                    {
                    // add this particle to the queue
                    unsigned int insert_point = atomicAdd(&s_queue_size, 1);

                    if (insert_point < max_queue_size)
                        {
                        s_queue_gid[insert_point] = group;
                        s_queue_j[insert_point] = (j << 1) | (old ? 1 : 0);
                        }
                    else
                        {
                        // or back up if the queue is already full
                        // we will recheck and insert this on the next time through
                        k -= group_size;
                        }
                    }
                } // end while (s_queue_size < max_queue_size && (k>>1) < excell_size)
            } // end if active

        // sync to make sure all threads in the block are caught up
        __syncthreads();

        // when we get here, all threads have either finished their list, or encountered a full queue
        // either way, it is time to process overlaps
        // need to clear the still searching flag and sync first
        if (master && group == 0)
            s_still_searching = 0;

        unsigned int tidx_1d = offset + group_size*group;

        // max_queue_size is always <= block size, so we just need an if here
        if (tidx_1d < min(s_queue_size, max_queue_size))
            {
            // need to extract the overlap check to perform out of the shared mem queue
            unsigned int check_group = s_queue_gid[tidx_1d];
            unsigned int check_j_flag = s_queue_j[tidx_1d];
            bool check_old = check_j_flag & 1;
            unsigned int check_j  = check_j_flag >> 1;

            Scalar4 postype_j;
            Scalar4 orientation_j;
            vec3<Scalar> r_ij;

            // build shape i from shared memory
            Scalar3 pos_i = s_pos_group[check_group];
            unsigned int type_i = s_type_group[check_group];
            Shape shape_i(quat<Scalar>(s_orientation_group[check_group]), s_params[type_i]);

            // build shape j from global memory
            postype_j = check_old ? d_postype[check_j] : d_trial_postype[check_j];
            orientation_j = make_scalar4(1,0,0,0);
            unsigned int type_j = __scalar_as_int(postype_j.w);
            Shape shape_j(quat<Scalar>(orientation_j), s_params[type_j]);
            if (shape_j.hasOrientation())
                shape_j.orientation = check_old ? quat<Scalar>(d_orientation[check_j]) : quat<Scalar>(d_trial_orientation[check_j]);

            // put particle j into the coordinate system of particle i
            r_ij = vec3<Scalar>(postype_j) - vec3<Scalar>(pos_i);
            r_ij = vec3<Scalar>(box.minImage(vec_to_scalar3(r_ij)));

            if (s_check_overlaps[overlap_idx(type_i, type_j)]
                && test_overlap(r_ij, shape_i, shape_j, overlap_err_count))
                {
                // write out to global memory
                unsigned int n = atomicAdd(&s_nneigh_group[check_group], 1);
                if (n < maxn)
                    {
                    d_nlist[n+maxn*s_idx_group[check_group]] = check_old ? check_j : (check_j + N_old);
                    }
                }
            }

        // threads that need to do more looking set the still_searching flag
        __syncthreads();
        if (master && group == 0)
            s_queue_size = 0;

        if (active && (k >> 1) < excell_size)
            atomicAdd(&s_still_searching, 1);

        __syncthreads();
        } // end while (s_still_searching)

    if (active && master)
        {
        // overflowed?
        unsigned int nneigh = s_nneigh_group[group];
        if (nneigh > maxn)
            {
            #if (__CUDA_ARCH__ >= 600)
            atomicMax_system(d_overflow, nneigh);
            #else
            atomicMax(d_overflow, nneigh);
            #endif
            }

        // write out number of neighbors to global mem
        d_nneigh[idx] = nneigh;
        }

    if (master)
        {
        atomicAdd(&s_overlap_checks, overlap_checks);
        atomicAdd(&s_overlap_err_count, overlap_err_count);
        }

    __syncthreads();

    if (master && group == 0)
        {
        // write out counters to global memory
        #if (__CUDA_ARCH__ >= 600)
        atomicAdd_system(&d_counters->overlap_err_count, s_overlap_err_count);
        atomicAdd_system(&d_counters->overlap_checks, s_overlap_checks);
        #else
        atomicAdd(&d_counters->overlap_err_count, s_overlap_err_count);
        atomicAdd(&d_counters->overlap_checks, s_overlap_checks);
        #endif
        }
    }


//! Kernel to insert depletants on-the-fly
template< class Shape, bool quermass >
__global__ void hpmc_insert_depletants(const Scalar4 *d_trial_postype,
                                     const Scalar4 *d_trial_orientation,
                                     const unsigned int *d_trial_move_type,
                                     const Scalar4 *d_postype,
                                     const Scalar4 *d_orientation,
                                     hpmc_counters_t *d_counters,
                                     const unsigned int *d_excell_idx,
                                     const unsigned int *d_excell_size,
                                     const Index2D excli,
                                     const uint3 cell_dim,
                                     const Scalar3 ghost_width,
                                     const Index3D ci,
                                     const unsigned int N_old,
                                     const unsigned int N_new,
                                     const unsigned int num_types,
                                     const unsigned int seed,
                                     const unsigned int *d_check_overlaps,
                                     const Index2D overlap_idx,
                                     const unsigned int timestep,
                                     const unsigned int dim,
                                     const BoxDim box,
                                     const unsigned int select,
                                     unsigned int *d_reject,
                                     const typename Shape::param_type *d_params,
                                     unsigned int max_queue_size,
                                     unsigned int max_extra_bytes,
                                     unsigned int depletant_type,
                                     hpmc_implicit_counters_t *d_implicit_counters,
                                     const Scalar *d_lambda,
                                     unsigned int *d_nneigh,
                                     unsigned int *d_nlist,
                                     const unsigned int maxn,
                                     unsigned int *d_overflow,
                                     bool repulsive,
                                     unsigned int work_offset,
                                     unsigned int max_depletant_queue_size,
                                     const Scalar sweep_radius)
    {
    // variables to tell what type of thread we are
    unsigned int group = threadIdx.y;
    unsigned int offset = threadIdx.x;
    unsigned int group_size = blockDim.x;
    bool master = (offset == 0);
    unsigned int n_groups = blockDim.y;

    unsigned int err_count = 0;

    // shared particle configuation
    __shared__ Scalar4 s_orientation_i_new;
    __shared__ Scalar4 s_orientation_i_old;
    __shared__ Scalar3 s_pos_i_new;
    __shared__ Scalar3 s_pos_i_old;
    __shared__ unsigned int s_type_i;

    // shared arrays for per type pair parameters
    __shared__ unsigned int s_overlap_checks;
    __shared__ unsigned int s_overlap_err_count;

    // shared queue variables
    __shared__ unsigned int s_queue_size;
    __shared__ unsigned int s_still_searching;
    __shared__ unsigned int s_adding_depletants;
    __shared__ unsigned int s_depletant_queue_size;

    __shared__ unsigned int s_nneigh;

    // load the per type pair parameters into shared memory
    HIP_DYNAMIC_SHARED( char, s_data)
    typename Shape::param_type *s_params = (typename Shape::param_type *)(&s_data[0]);
    Scalar4 *s_orientation_group = (Scalar4*)(s_params + num_types);
    Scalar3 *s_pos_group = (Scalar3*)(s_orientation_group + n_groups);
    unsigned int *s_check_overlaps = (unsigned int *) (s_pos_group + n_groups);
    unsigned int *s_queue_j = (unsigned int*)(s_check_overlaps + overlap_idx.getNumElements());
    unsigned int *s_queue_gid = (unsigned int*)(s_queue_j + max_queue_size);
    unsigned int *s_queue_didx = (unsigned int *)(s_queue_gid + max_queue_size);

    // copy over parameters one int per thread for fast loads
        {
        unsigned int tidx = threadIdx.x+blockDim.x*threadIdx.y + blockDim.x*blockDim.y*threadIdx.z;
        unsigned int block_size = blockDim.x*blockDim.y*blockDim.z;
        unsigned int param_size = num_types*sizeof(typename Shape::param_type) / sizeof(int);

        for (unsigned int cur_offset = 0; cur_offset < param_size; cur_offset += block_size)
            {
            if (cur_offset + tidx < param_size)
                {
                ((int *)s_params)[cur_offset + tidx] = ((int *)d_params)[cur_offset + tidx];
                }
            }

        unsigned int ntyppairs = overlap_idx.getNumElements();

        for (unsigned int cur_offset = 0; cur_offset < ntyppairs; cur_offset += block_size)
            {
            if (cur_offset + tidx < ntyppairs)
                {
                s_check_overlaps[cur_offset + tidx] = d_check_overlaps[cur_offset + tidx];
                }
            }
        }

    __syncthreads();

    // initialize extra shared mem
    char *s_extra = (char *)(s_queue_didx + max_depletant_queue_size);

    unsigned int available_bytes = max_extra_bytes;
    for (unsigned int cur_type = 0; cur_type < num_types; ++cur_type)
        s_params[cur_type].load_shared(s_extra, available_bytes);

    // initialize the shared memory array for communicating overlaps
    if (master && group == 0)
        {
        s_overlap_checks = 0;
        s_overlap_err_count = 0;
        }

    __syncthreads();

    // identify the active cell that this thread handles
    unsigned int i = blockIdx.x + work_offset;

    // load updated particle position
    if (master && group == 0)
        {
        Scalar4 postype_i_new = d_trial_postype[i];
        Scalar4 postype_i_old = d_postype[i];
        s_pos_i_new = make_scalar3(postype_i_new.x, postype_i_new.y, postype_i_new.z);
        s_pos_i_old = make_scalar3(postype_i_old.x, postype_i_old.y, postype_i_old.z);
        s_type_i = __scalar_as_int(postype_i_new.w);

        s_orientation_i_new = d_trial_orientation[i];
        s_orientation_i_old = d_orientation[i];
        }

    __syncthreads();

    // generate random number of depletants from Poisson distribution
    hoomd::RandomGenerator rng_poisson(hoomd::RNGIdentifier::HPMCDepletantNum, i, seed, timestep, select*num_types + depletant_type);
    Index2D typpair_idx(num_types);
    unsigned int n_depletants = hoomd::PoissonDistribution<Scalar>(d_lambda[typpair_idx(depletant_type,s_type_i)])(rng_poisson);

    unsigned int overlap_checks = 0;
    unsigned int n_inserted = 0;

    // find the cell this particle should be in
    unsigned int my_cell = computeParticleCell(s_pos_i_old, box, ghost_width, cell_dim, ci);

    detail::OBB obb_i;
        {
        // get shape OBB
        Shape shape_i(quat<Scalar>(!repulsive ? d_orientation[i] : d_trial_orientation[i]), s_params[s_type_i]);
        obb_i = shape_i.getOBB(repulsive ? vec3<Scalar>(s_pos_i_new) : vec3<Scalar>(s_pos_i_old));

        // extend by depletant radius
        Shape shape_test(quat<Scalar>(), s_params[depletant_type]);
        Scalar r_dep(0.5*shape_test.getCircumsphereDiameter());
        Scalar range = sweep_radius + r_dep;
        obb_i.lengths.x += range;
        obb_i.lengths.y += range;
        obb_i.lengths.z += range;
        }

    // load number of neighbors
    if (master && group == 0)
        s_nneigh = d_nneigh[i];

    // sync since we'll be overwriting d_nneigh[i] and so that s_nneigh is available to all threads
    __syncthreads();

    s_depletant_queue_size = 0;
    s_adding_depletants = 1;

    __syncthreads();

    unsigned int i_dep = group_size*group+offset;

    while (s_adding_depletants)
        {
        while (s_depletant_queue_size < max_depletant_queue_size && i_dep < n_depletants)
            {
            // one RNG per depletant
            hoomd::RandomGenerator rng(hoomd::RNGIdentifier::HPMCDepletants, seed+i, i_dep, select*num_types + depletant_type, timestep);

            n_inserted++;
            overlap_checks += 2;

            // test depletant position and orientation
            vec3<Scalar> pos_test = vec3<Scalar>(generatePositionInOBB(rng, obb_i, dim));

            Shape shape_test(quat<Scalar>(), s_params[depletant_type]);
            if (shape_test.hasOrientation())
                {
                shape_test.orientation = generateRandomOrientation(rng,dim);
                }

            Shape shape_i(quat<Scalar>(), s_params[s_type_i]);
            if (shape_i.hasOrientation())
                shape_i.orientation = quat<Scalar>(s_orientation_i_old);
            vec3<Scalar> r_ij = vec3<Scalar>(s_pos_i_old) - pos_test;
            bool overlap_old = (s_check_overlaps[overlap_idx(s_type_i, depletant_type)]
                && check_circumsphere_overlap(r_ij, shape_test, shape_i, OverlapReal(0.0), sweep_radius)
                && test_overlap(r_ij, shape_test, shape_i, err_count, Scalar(0.0), sweep_radius));

            if (shape_i.hasOrientation())
                shape_i.orientation = quat<Scalar>(s_orientation_i_new);
            r_ij = vec3<Scalar>(s_pos_i_new) - pos_test;
            bool overlap_new = (s_check_overlaps[overlap_idx(s_type_i, depletant_type)]
                && check_circumsphere_overlap(r_ij, shape_test, shape_i, OverlapReal(0.0), sweep_radius)
                && test_overlap(r_ij, shape_test, shape_i, err_count, Scalar(0.0), sweep_radius));
            bool add_to_queue = (!repulsive && overlap_old && !overlap_new) || (repulsive && !overlap_old && overlap_new);

            if (add_to_queue)
                {
                // add this particle to the queue
                unsigned int insert_point = atomicAdd(&s_depletant_queue_size, 1);

                if (insert_point < max_depletant_queue_size)
                    {
                    s_queue_didx[insert_point] = i_dep;
                    }
                else
                    {
                    // we will recheck and insert this on the next time through
                    break;
                    }
                } // end if add_to_queue

            // advance depletant idx
            i_dep += group_size*n_groups;
            } // end while (s_depletant_queue_size < max_depletant_queue_size && i_dep < n_depletants)

        __syncthreads();

        // process the queue, group by group
        if (master && group == 0)
            s_adding_depletants = 0;

        if (master && group == 0)
            {
            // reset the queue for neighbor checks
            s_queue_size = 0;
            s_still_searching = 1;
            }

        __syncthreads();

        // is this group processing work from the first queue?
        bool active = group < min(s_depletant_queue_size, max_depletant_queue_size);

        if (active)
            {
            // regenerate depletant using seed from queue, this costs a few flops but is probably
            // better than storing one Scalar4 and a Scalar3 per thread in shared mem
            unsigned int i_dep_queue = s_queue_didx[group];
            hoomd::RandomGenerator rng(hoomd::RNGIdentifier::HPMCDepletants, seed+i, i_dep_queue, select*num_types + depletant_type, timestep);

            // depletant position and orientation
            vec3<Scalar> pos_test = vec3<Scalar>(generatePositionInOBB(rng, obb_i, dim));
            Shape shape_test(quat<Scalar>(), s_params[depletant_type]);
            if (shape_test.hasOrientation())
                {
                shape_test.orientation = generateRandomOrientation(rng,dim);
                }

            // store them per group
            if (master)
                {
                s_pos_group[group] = vec_to_scalar3(pos_test);
                s_orientation_group[group] = quat_to_scalar4(shape_test.orientation);
                }
            }

        __syncthreads();

        // counters to track progress through the loop over potential neighbors
        unsigned int excell_size;
        unsigned int k = offset;

        if (active)
            {
            excell_size = d_excell_size[my_cell];

            if (master)
                overlap_checks += 2*excell_size;
            }

        // loop while still searching
        while (s_still_searching)
            {
            // fill the neighbor queue
            // loop through particles in the excell list and add them to the queue if they pass the circumsphere check

            // active threads add to the queue
            if (active)
                {
                // prefetch j
                unsigned int j, next_j = 0;
                if ((k>>1) < excell_size)
                    next_j = __ldg(&d_excell_idx[excli(k>>1, my_cell)]);

                // add to the queue as long as the queue is not full, and we have not yet reached the end of our own list
                // and as long as no overlaps have been found
                while (s_queue_size < max_queue_size && (k>>1) < excell_size)
                    {
                    // which configuration are we handling?
                    bool old = k & 1;

                    Scalar4 postype_j;
                    Scalar4 orientation_j = make_scalar4(1,0,0,0);
                    vec3<Scalar> r_jk;

                    // build some shapes, but we only need them to get diameters, so don't load orientations

                    // prefetch next j
                    k += group_size;
                    j = next_j;

                    if ((k >> 1) < excell_size)
                        next_j = __ldg(&d_excell_idx[excli(k>>1, my_cell)]);

                    // read in position of neighboring particle, do not need it's orientation for circumsphere check
                    // for ghosts always load particle data
                    postype_j = (old || j >= N_new) ? d_postype[j] : d_trial_postype[j];
                    unsigned int type_j = __scalar_as_int(postype_j.w);
                    Shape shape_j(quat<Scalar>(orientation_j), s_params[type_j]);

                    // load test particle configuration from shared mem
                    vec3<Scalar> pos_test(s_pos_group[group]);
                    Shape shape_test(quat<Scalar>(s_orientation_group[group]), s_params[depletant_type]);

                    // put particle j into the coordinate system of particle i
                    r_jk = vec3<Scalar>(postype_j) - vec3<Scalar>(pos_test);
                    r_jk = vec3<Scalar>(box.minImage(vec_to_scalar3(r_jk)));

                    bool insert_in_queue;

                    if (!quermass)
                        {
                        insert_in_queue = s_check_overlaps[overlap_idx(depletant_type, type_j)]
                            && i != j && (old || j < N_new)
                            && check_circumsphere_overlap(r_jk, shape_test, shape_j);
                        }
                    else
                        {
                        // check triple overlap of circumspheres
                        vec3<Scalar> r_ij = vec3<Scalar>(postype_j) - (repulsive ? vec3<Scalar>(s_pos_i_new) : vec3<Scalar>(s_pos_i_old));
                        r_ij = vec3<Scalar>(box.minImage(vec_to_scalar3(r_ij)));

                        Shape shape_i(quat<Scalar>(), s_params[s_type_i]);
                        insert_in_queue = (i != j) && (old || j < N_new)
                            && check_circumsphere_overlap_three(shape_i, shape_j, shape_test, r_ij, -r_jk+r_ij, sweep_radius, sweep_radius, 0.0);
                        }

                    if (insert_in_queue)
                        {
                        // add this particle to the queue
                        unsigned int insert_point = atomicAdd(&s_queue_size, 1);

                        if (insert_point < max_queue_size)
                            {
                            s_queue_gid[insert_point] = group;
                            s_queue_j[insert_point] = (j << 1) | (old ? 1 : 0);
                            }
                        else
                            {
                            // or back up if the queue is already full
                            // we will recheck and insert this on the next time through
                            k -= group_size;
                            }
                        } // end if k < excell_size
                    } // end while (s_queue_size < max_queue_size && k < excell_size)
                } // end if active

            // sync to make sure all threads in the block are caught up
            __syncthreads();

            // when we get here, all threads have either finished their list, or encountered a full queue
            // either way, it is time to process overlaps
            // need to clear the still searching flag and sync first
            if (master && group == 0)
                s_still_searching = 0;

            unsigned int tidx_1d = offset + group_size*group;

            // max_queue_size is always <= block size, so we just need an if here
            if (tidx_1d < min(s_queue_size, max_queue_size))
                {
                // need to extract the overlap check to perform out of the shared mem queue
                unsigned int check_group = s_queue_gid[tidx_1d];
                unsigned int check_j_flag = s_queue_j[tidx_1d];
                bool check_old = check_j_flag & 1;
                unsigned int check_j  = check_j_flag >> 1;

                Scalar4 postype_j;
                Scalar4 orientation_j;
                vec3<Scalar> r_jk;

                // build depletant shape from shared memory
                Scalar3 pos_test = s_pos_group[check_group];
                Shape shape_test(quat<Scalar>(s_orientation_group[check_group]), s_params[depletant_type]);

                // build shape j from global memory
                postype_j = check_old ? d_postype[check_j] : d_trial_postype[check_j];
                orientation_j = make_scalar4(1,0,0,0);
                unsigned int type_j = __scalar_as_int(postype_j.w);
                Shape shape_j(quat<Scalar>(orientation_j), s_params[type_j]);
                if (shape_j.hasOrientation())
                    shape_j.orientation = quat<Scalar>(check_old ? d_orientation[check_j] : d_trial_orientation[check_j]);

                // put particle j into the coordinate system of particle i
                r_jk = vec3<Scalar>(postype_j) - vec3<Scalar>(pos_test);
                r_jk = vec3<Scalar>(box.minImage(vec_to_scalar3(r_jk)));

                bool insert_in_nlist;
                if (!quermass)
                    {
                    insert_in_nlist = test_overlap(r_jk, shape_test, shape_j, err_count);
                    }
                else
                    {
                    vec3<Scalar> r_ij = vec3<Scalar>(postype_j) - (repulsive ? vec3<Scalar>(s_pos_i_new) : vec3<Scalar>(s_pos_i_old));
                    r_ij = vec3<Scalar>(box.minImage(vec_to_scalar3(r_ij)));
                    Shape shape_i(quat<Scalar>(), s_params[s_type_i]);
                    if (shape_i.hasOrientation())
                        shape_i.orientation = repulsive ? quat<Scalar>(s_orientation_i_new) : quat<Scalar>(s_orientation_i_old);
                    insert_in_nlist = test_overlap_intersection(shape_i, shape_j, shape_test, r_ij, -r_jk+r_ij, err_count,
                                        sweep_radius, sweep_radius, 0.0);
                    }
                if (insert_in_nlist)
                    {
                    // write out to global memory
                    unsigned int n = atomicAdd(&s_nneigh, 1);
                    if (n < maxn)
                        {
                        d_nlist[n+maxn*i] = check_old ? check_j : (check_j + N_old);
                        }
                    }
                } // end if (processing neighbor)

            // threads that need to do more looking set the still_searching flag
            __syncthreads();
            if (master && group == 0)
                s_queue_size = 0;
            if (active && (k>>1) < excell_size)
                atomicAdd(&s_still_searching, 1);
            __syncthreads();

            } // end while (s_still_searching)

        // do we still need to process depletants?
        __syncthreads();
        if (master && group == 0)
            s_depletant_queue_size = 0;
        if (i_dep < n_depletants)
            atomicAdd(&s_adding_depletants, 1);
        __syncthreads();
        } // end loop over depletants

    if (master && group == 0)
        {
        // overflowed?
        unsigned int nneigh = s_nneigh;
        if (nneigh > maxn)
            {
            #if (__CUDA_ARCH__ >= 600)
            atomicMax_system(d_overflow, nneigh);
            #else
            atomicMax(d_overflow, nneigh);
            #endif
            }

        // write out number of neighbors to global mem
        d_nneigh[i] = nneigh;
        }

    if (err_count > 0)
        atomicAdd(&s_overlap_err_count, err_count);

    // count the overlap checks
    atomicAdd(&s_overlap_checks, overlap_checks);

    __syncthreads();

    // final tally into global mem
    if (master && group == 0)
        {
        #if (__CUDA_ARCH__ >= 600)
        atomicAdd_system(&d_counters->overlap_err_count, s_overlap_err_count);
        atomicAdd_system(&d_counters->overlap_checks, s_overlap_checks);
        #else
        atomicAdd(&d_counters->overlap_err_count, s_overlap_err_count);
        atomicAdd(&d_counters->overlap_checks, s_overlap_checks);
        #endif

        // increment number of inserted depletants
        #if (__CUDA_ARCH__ >= 600)
        atomicAdd_system(&d_implicit_counters[depletant_type].insert_count, n_depletants);
        #else
        atomicAdd(&d_implicit_counters[depletant_type].insert_count, n_depletants);
        #endif
        }
    }

//! Kernel to update particle data and statistics after acceptance
template<class Shape>
__global__ void hpmc_update_pdata(Scalar4 *d_postype,
                                  Scalar4 *d_orientation,
                                  hpmc_counters_t *d_counters,
                                  const unsigned int nwork,
                                  const unsigned int offset,
                                  const Scalar4 *d_trial_postype,
                                  const Scalar4 *d_trial_orientation,
                                  const unsigned int *d_trial_move_type,
                                  const unsigned int *d_reject,
                                  const unsigned int maxn,
                                  const typename Shape::param_type *d_params)
    {
    // determine which update step we are handling
    unsigned int idx = blockIdx.x*blockDim.x + threadIdx.x;

    // shared arrays for per type pair parameters
    __shared__ unsigned int s_translate_accept_count;
    __shared__ unsigned int s_translate_reject_count;
    __shared__ unsigned int s_rotate_accept_count;
    __shared__ unsigned int s_rotate_reject_count;

    // initialize the shared memory array for communicating overlaps
    if (threadIdx.x == 0)
        {
        s_translate_accept_count = 0;
        s_translate_reject_count = 0;
        s_rotate_accept_count = 0;
        s_rotate_reject_count = 0;
        }

    __syncthreads();

    if (idx < nwork)
        {
        idx += offset;

        unsigned int move_type = d_trial_move_type[idx];
        bool move_active = move_type > 0;
        bool move_type_translate = move_type == 1;
        bool accept = !d_reject[idx];

        unsigned int type_i = __scalar_as_int(d_postype[idx].w);
        Shape shape_i(quat<Scalar>(), d_params[type_i]);

        bool ignore_stats = shape_i.ignoreStatistics();

        // update the data if accepted
        if (move_active)
            {
            if (accept)
                {
                // write out the updated position and orientation
                d_postype[idx] = d_trial_postype[idx];
                d_orientation[idx] = d_trial_orientation[idx];
                }

            if (!ignore_stats && accept && move_type_translate)
                atomicAdd(&s_translate_accept_count, 1);
            if (!ignore_stats && accept && !move_type_translate)
                atomicAdd(&s_rotate_accept_count, 1);
            if (!ignore_stats && !accept && move_type_translate)
                atomicAdd(&s_translate_reject_count, 1);
            if (!ignore_stats && !accept && !move_type_translate)
                atomicAdd(&s_rotate_reject_count, 1);
            }
        }

    __syncthreads();

    // final tally into global mem
    if (threadIdx.x == 0)
        {
        #if (__CUDA_ARCH__ >= 600)
        atomicAdd_system(&d_counters->translate_accept_count, s_translate_accept_count);
        atomicAdd_system(&d_counters->translate_reject_count, s_translate_reject_count);
        atomicAdd_system(&d_counters->rotate_accept_count, s_rotate_accept_count);
        atomicAdd_system(&d_counters->rotate_reject_count, s_rotate_reject_count);
        #else
        atomicAdd(&d_counters->translate_accept_count, s_translate_accept_count);
        atomicAdd(&d_counters->translate_reject_count, s_translate_reject_count);
        atomicAdd(&d_counters->rotate_accept_count, s_rotate_accept_count);
        atomicAdd(&d_counters->rotate_reject_count, s_rotate_reject_count);
        #endif
        }
    }

} // end namespace kernel

//! Kernel driver for kernel::hpmc_gen_moves
template< class Shape >
void hpmc_gen_moves(const hpmc_args_t& args, const typename Shape::param_type *params)
    {
    assert(args.d_postype);
    assert(args.d_orientation);
    assert(args.d_d);
    assert(args.d_a);

    if (args.dim == 2)
        {
        // determine the maximum block size and clamp the input block size down
        static int max_block_size = -1;
        static hipFuncAttributes attr;
        if (max_block_size == -1)
            {
            hipFuncGetAttributes(&attr, reinterpret_cast<const void*>(kernel::hpmc_gen_moves<Shape,2>));
            max_block_size = attr.maxThreadsPerBlock;
            if (max_block_size % args.devprop.warpSize)
                // handle non-sensical return values from hipFuncGetAttributes
                max_block_size = (max_block_size/args.devprop.warpSize-1)*args.devprop.warpSize;
            }

        // choose a block size based on the max block size by regs (max_block_size) and include dynamic shared memory usage
        unsigned int block_size = min(args.block_size, (unsigned int)max_block_size);
        unsigned int shared_bytes = args.num_types * (sizeof(typename Shape::param_type) + 2*sizeof(Scalar));

        if (shared_bytes + attr.sharedSizeBytes >= args.devprop.sharedMemPerBlock)
            throw std::runtime_error("hpmc::kernel::gen_moves() exceeds shared memory limits");

        // setup the grid to run the kernel
        dim3 threads( block_size, 1, 1);
        dim3 grid((args.N+block_size-1)/block_size,1,1);

        hipLaunchKernelGGL((kernel::hpmc_gen_moves<Shape,2>), grid, threads, shared_bytes, 0,
                                                                     args.d_postype,
                                                                     args.d_orientation,
                                                                     args.N,
                                                                     args.ci,
                                                                     args.cell_dim,
                                                                     args.ghost_width,
                                                                     args.num_types,
                                                                     args.seed,
                                                                     args.d_d,
                                                                     args.d_a,
<<<<<<< HEAD
                                                                     args.move_ratio,
=======
                                                                     args.translation_move_probability,
>>>>>>> d5d513db
                                                                     args.timestep,
                                                                     args.box,
                                                                     args.select,
                                                                     args.ghost_fraction,
                                                                     args.domain_decomposition,
                                                                     args.d_trial_postype,
                                                                     args.d_trial_orientation,
                                                                     args.d_trial_move_type,
                                                                     args.d_reject_out_of_cell,
                                                                     params
                                                                );
        }
    else
        {
        // determine the maximum block size and clamp the input block size down
        static int max_block_size = -1;
        static hipFuncAttributes attr;
        if (max_block_size == -1)
            {
            hipFuncGetAttributes(&attr, reinterpret_cast<const void*>(kernel::hpmc_gen_moves<Shape,3>));
            max_block_size = attr.maxThreadsPerBlock;
            if (max_block_size % args.devprop.warpSize)
                // handle non-sensical return values from hipFuncGetAttributes
                max_block_size = (max_block_size/args.devprop.warpSize-1)*args.devprop.warpSize;
            }

        // choose a block size based on the max block size by regs (max_block_size) and include dynamic shared memory usage
        unsigned int block_size = min(args.block_size, (unsigned int)max_block_size);
        unsigned int shared_bytes = args.num_types * (sizeof(typename Shape::param_type) + 2*sizeof(Scalar));

        if (shared_bytes + attr.sharedSizeBytes >= args.devprop.sharedMemPerBlock)
            throw std::runtime_error("hpmc::kernel::gen_moves() exceeds shared memory limits");

        // setup the grid to run the kernel
        dim3 threads( block_size, 1, 1);
        dim3 grid((args.N+block_size-1)/block_size,1,1);

        hipLaunchKernelGGL((kernel::hpmc_gen_moves<Shape,3>), grid, threads, shared_bytes, 0,
                                                                     args.d_postype,
                                                                     args.d_orientation,
                                                                     args.N,
                                                                     args.ci,
                                                                     args.cell_dim,
                                                                     args.ghost_width,
                                                                     args.num_types,
                                                                     args.seed,
                                                                     args.d_d,
                                                                     args.d_a,
<<<<<<< HEAD
                                                                     args.move_ratio,
=======
                                                                     args.translation_move_probability,
>>>>>>> d5d513db
                                                                     args.timestep,
                                                                     args.box,
                                                                     args.select,
                                                                     args.ghost_fraction,
                                                                     args.domain_decomposition,
                                                                     args.d_trial_postype,
                                                                     args.d_trial_orientation,
                                                                     args.d_trial_move_type,
                                                                     args.d_reject_out_of_cell,
                                                                     params
                                                                );

        }
    }

//! Kernel driver for kernel::hpmc_narrow_phase
template< class Shape >
void hpmc_narrow_phase(const hpmc_args_t& args, const typename Shape::param_type *params)
    {
    assert(args.d_postype);
    assert(args.d_orientation);
    assert(args.d_counters);

    // determine the maximum block size and clamp the input block size down
    static int max_block_size = -1;
    static hipFuncAttributes attr;
    if (max_block_size == -1)
        {
        hipFuncGetAttributes(&attr, reinterpret_cast<const void*>(kernel::hpmc_narrow_phase<Shape>));
        max_block_size = attr.maxThreadsPerBlock;
        if (max_block_size % args.devprop.warpSize)
            // handle non-sensical return values from hipFuncGetAttributes
            max_block_size = (max_block_size/args.devprop.warpSize-1)*args.devprop.warpSize;
        }

    // choose a block size based on the max block size by regs (max_block_size) and include dynamic shared memory usage
    unsigned int run_block_size = min(args.block_size, (unsigned int)max_block_size);

    unsigned int tpp = min(args.tpp,run_block_size);
    unsigned int n_groups = run_block_size/tpp;
    unsigned int max_queue_size = n_groups*tpp;

    const unsigned int min_shared_bytes = args.num_types * sizeof(typename Shape::param_type)
        + args.overlap_idx.getNumElements() * sizeof(unsigned int);

    unsigned int shared_bytes = n_groups * (3*sizeof(unsigned int) + sizeof(Scalar4) + sizeof(Scalar3))
        + max_queue_size * 2 * sizeof(unsigned int)
        + min_shared_bytes;

    if (min_shared_bytes >= args.devprop.sharedMemPerBlock)
        throw std::runtime_error("Insufficient shared memory for HPMC kernel: reduce number of particle types or size of shape parameters");

    while (shared_bytes + attr.sharedSizeBytes >= args.devprop.sharedMemPerBlock)
        {
        run_block_size -= args.devprop.warpSize;
        if (run_block_size == 0)
            throw std::runtime_error("Insufficient shared memory for HPMC kernel");

        tpp = min(tpp, run_block_size);
        n_groups = run_block_size / tpp;
        max_queue_size = n_groups*tpp;

        shared_bytes = n_groups * (3*sizeof(unsigned int) + sizeof(Scalar4) + sizeof(Scalar3))
            + max_queue_size * 2 * sizeof(unsigned int)
            + min_shared_bytes;
        }

    // determine dynamically allocated shared memory size
    static unsigned int base_shared_bytes = UINT_MAX;
    bool shared_bytes_changed = base_shared_bytes != shared_bytes + attr.sharedSizeBytes;
    base_shared_bytes = shared_bytes + attr.sharedSizeBytes;

    unsigned int max_extra_bytes = args.devprop.sharedMemPerBlock - base_shared_bytes;
    static unsigned int extra_bytes = UINT_MAX;
    if (extra_bytes == UINT_MAX || args.update_shape_param || shared_bytes_changed)
        {
        // required for memory coherency
        hipDeviceSynchronize();

        // determine dynamically requested shared memory
        char *ptr = (char *)nullptr;
        unsigned int available_bytes = max_extra_bytes;
        for (unsigned int i = 0; i < args.num_types; ++i)
            {
            params[i].allocate_shared(ptr, available_bytes);
            }
        extra_bytes = max_extra_bytes - available_bytes;
        }

    shared_bytes += extra_bytes;
    dim3 thread(tpp, n_groups, 1);

    for (int idev = args.gpu_partition.getNumActiveGPUs() - 1; idev >= 0; --idev)
        {
        auto range = args.gpu_partition.getRangeAndSetGPU(idev);

        unsigned int nwork = range.second - range.first;
        const unsigned int num_blocks = (nwork + n_groups - 1)/n_groups;

        dim3 grid(num_blocks, 1, 1);

        hipLaunchKernelGGL(kernel::hpmc_narrow_phase<Shape>, grid, thread, shared_bytes, 0,
            args.d_postype, args.d_orientation, args.d_trial_postype, args.d_trial_orientation,
            args.d_excell_idx, args.d_excell_size, args.excli,
            args.d_nlist, args.d_nneigh, args.maxn, args.d_counters+idev*args.counters_pitch, args.num_types,
            args.box, args.ghost_width, args.cell_dim, args.ci, args.N + args.N_ghost, args.N, args.d_check_overlaps,
            args.overlap_idx, params,
            args.d_overflow, max_extra_bytes, max_queue_size, range.first, nwork);
        }
    }

//! Kernel driver for kernel::insert_depletants()
/*! \param args Bundled arguments
    \param implicit_args Bundled arguments related to depletants
    \param d_params Per-type shape parameters

    This templatized method is the kernel driver for HPMC update of any shape. It is instantiated for every shape at the
    bottom of this file.

    \ingroup hpmc_kernels
*/
template< class Shape >
void hpmc_insert_depletants(const hpmc_args_t& args, const hpmc_implicit_args_t& implicit_args, const typename Shape::param_type *params)
    {
    assert(args.d_postype);
    assert(args.d_orientation);
    assert(args.d_counters);
    assert(args.d_excell_idx);
    assert(args.d_excell_size);
    assert(args.d_check_overlaps);

    if (!implicit_args.quermass)
        {
        // determine the maximum block size and clamp the input block size down
        static int max_block_size = -1;
        static hipFuncAttributes attr;
        if (max_block_size == -1)
            {
            hipFuncGetAttributes(&attr, reinterpret_cast<const void*>(&kernel::hpmc_insert_depletants<Shape, false>));
            max_block_size = attr.maxThreadsPerBlock;
            if (max_block_size % args.devprop.warpSize)
                // handle non-sensical return values from hipFuncGetAttributes
                max_block_size = (max_block_size/args.devprop.warpSize-1)*args.devprop.warpSize;
            }

        // choose a block size based on the max block size by regs (max_block_size) and include dynamic shared memory usage
        unsigned int block_size = min(args.block_size, (unsigned int)max_block_size);

        unsigned int tpp = min(args.tpp,block_size);
        unsigned int n_groups = block_size / tpp;
        unsigned int max_queue_size = n_groups*tpp;
        unsigned int max_depletant_queue_size = n_groups;

        const unsigned int min_shared_bytes = args.num_types * sizeof(typename Shape::param_type) +
                   args.overlap_idx.getNumElements() * sizeof(unsigned int);

        unsigned int shared_bytes = n_groups *(sizeof(Scalar4) + sizeof(Scalar3)) +
                                    max_queue_size*2*sizeof(unsigned int) +
                                    max_depletant_queue_size*sizeof(unsigned int) +
                                    min_shared_bytes;

        if (min_shared_bytes >= args.devprop.sharedMemPerBlock)
            throw std::runtime_error("Insufficient shared memory for HPMC kernel: reduce number of particle types or size of shape parameters");

        while (shared_bytes + attr.sharedSizeBytes >= args.devprop.sharedMemPerBlock)
            {
            block_size -= args.devprop.warpSize;
            if (block_size == 0)
                throw std::runtime_error("Insufficient shared memory for HPMC kernel");
            tpp = min(tpp, block_size);
            n_groups = block_size / tpp;
            max_queue_size = n_groups*tpp;
            max_depletant_queue_size = n_groups;

            shared_bytes = n_groups * (sizeof(Scalar4) + sizeof(Scalar3)) +
                           max_queue_size*2*sizeof(unsigned int) +
                           max_depletant_queue_size*sizeof(unsigned int) +
                           min_shared_bytes;
            }

        static unsigned int base_shared_bytes = UINT_MAX;
        bool shared_bytes_changed = base_shared_bytes != shared_bytes + attr.sharedSizeBytes;
        base_shared_bytes = shared_bytes + attr.sharedSizeBytes;

        unsigned int max_extra_bytes = args.devprop.sharedMemPerBlock - base_shared_bytes;
        static unsigned int extra_bytes = UINT_MAX;
        if (extra_bytes == UINT_MAX || args.update_shape_param || shared_bytes_changed)
            {
            // required for memory coherency
            hipDeviceSynchronize();

            // determine dynamically requested shared memory
            char *ptr = (char *) nullptr;
            unsigned int available_bytes = max_extra_bytes;
            for (unsigned int i = 0; i < args.num_types; ++i)
                {
                params[i].allocate_shared(ptr, available_bytes);
                }
            extra_bytes = max_extra_bytes - available_bytes;
            }

        shared_bytes += extra_bytes;

        // setup the grid to run the kernel
        dim3 threads(tpp, n_groups,1);

        for (int idev = args.gpu_partition.getNumActiveGPUs() - 1; idev >= 0; --idev)
            {
            auto range = args.gpu_partition.getRangeAndSetGPU(idev);

            // 1 block per particle
            dim3 grid( range.second-range.first, 1, 1);

            hipLaunchKernelGGL((kernel::hpmc_insert_depletants<Shape, false>), dim3(grid), dim3(threads), shared_bytes, 0, args.d_trial_postype,
                                                                         args.d_trial_orientation,
                                                                         args.d_trial_move_type,
                                                                         args.d_postype,
                                                                         args.d_orientation,
                                                                         args.d_counters,
                                                                         args.d_excell_idx,
                                                                         args.d_excell_size,
                                                                         args.excli,
                                                                         args.cell_dim,
                                                                         args.ghost_width,
                                                                         args.ci,
                                                                         args.N + args.N_ghost,
                                                                         args.N,
                                                                         args.num_types,
                                                                         args.seed,
                                                                         args.d_check_overlaps,
                                                                         args.overlap_idx,
                                                                         args.timestep,
                                                                         args.dim,
                                                                         args.box,
                                                                         args.select,
                                                                         args.d_reject_out_of_cell,
                                                                         params,
                                                                         max_queue_size,
                                                                         max_extra_bytes,
                                                                         implicit_args.depletant_type,
                                                                         implicit_args.d_implicit_count + idev*implicit_args.implicit_counters_pitch,
                                                                         implicit_args.d_lambda,
                                                                         args.d_nneigh,
                                                                         args.d_nlist,
                                                                         args.maxn,
                                                                         args.d_overflow,
                                                                         implicit_args.repulsive,
                                                                         range.first,
                                                                         max_depletant_queue_size,
                                                                         implicit_args.sweep_radius);
            }
        }
    else // !quermass
        {
        // determine the maximum block size and clamp the input block size down
        static int max_block_size = -1;
        static hipFuncAttributes attr;
        if (max_block_size == -1)
            {
            hipFuncGetAttributes(&attr, reinterpret_cast<const void*>(kernel::hpmc_insert_depletants<Shape, true>));
            max_block_size = attr.maxThreadsPerBlock;
            if (max_block_size % args.devprop.warpSize)
                // handle non-sensical return values from hipFuncGetAttributes
                max_block_size = (max_block_size/args.devprop.warpSize-1)*args.devprop.warpSize;
            }

        // choose a block size based on the max block size by regs (max_block_size) and include dynamic shared memory usage
        unsigned int block_size = min(args.block_size, (unsigned int)max_block_size);

        unsigned int tpp = min(args.tpp,block_size);
        unsigned int n_groups = block_size / tpp;
        unsigned int max_queue_size = n_groups*tpp;
        unsigned int max_depletant_queue_size = n_groups;

        const unsigned int min_shared_bytes = args.num_types * sizeof(typename Shape::param_type) +
                   args.overlap_idx.getNumElements() * sizeof(unsigned int);

        unsigned int shared_bytes = n_groups *(sizeof(Scalar4) + sizeof(Scalar3)) +
                                    max_queue_size*2*sizeof(unsigned int) +
                                    max_depletant_queue_size*sizeof(unsigned int) +
                                    min_shared_bytes;

        if (min_shared_bytes >= args.devprop.sharedMemPerBlock)
            throw std::runtime_error("Insufficient shared memory for HPMC kernel: reduce number of particle types or size of shape parameters");

        while (shared_bytes + attr.sharedSizeBytes >= args.devprop.sharedMemPerBlock)
            {
            block_size -= args.devprop.warpSize;
            if (block_size == 0)
                throw std::runtime_error("Insufficient shared memory for HPMC kernel");
            tpp = min(tpp, block_size);
            n_groups = block_size / tpp;
            max_queue_size = n_groups*tpp;
            max_depletant_queue_size = n_groups;

            shared_bytes = n_groups * (sizeof(Scalar4) + sizeof(Scalar3)) +
                           max_queue_size*2*sizeof(unsigned int) +
                           max_depletant_queue_size*sizeof(unsigned int) +
                           min_shared_bytes;
            }

        static unsigned int base_shared_bytes = UINT_MAX;
        bool shared_bytes_changed = base_shared_bytes != shared_bytes + attr.sharedSizeBytes;
        base_shared_bytes = shared_bytes + attr.sharedSizeBytes;

        unsigned int max_extra_bytes = args.devprop.sharedMemPerBlock - base_shared_bytes;
        static unsigned int extra_bytes = UINT_MAX;
        if (extra_bytes == UINT_MAX || args.update_shape_param || shared_bytes_changed)
            {
            // required for memory coherency
            hipDeviceSynchronize();

            // determine dynamically requested shared memory
            char *ptr = (char *) nullptr;
            unsigned int available_bytes = max_extra_bytes;
            for (unsigned int i = 0; i < args.num_types; ++i)
                {
                params[i].allocate_shared(ptr, available_bytes);
                }
            extra_bytes = max_extra_bytes - available_bytes;
            }

        shared_bytes += extra_bytes;

        // setup the grid to run the kernel
        dim3 threads(tpp, n_groups,1);

        for (int idev = args.gpu_partition.getNumActiveGPUs() - 1; idev >= 0; --idev)
            {
            auto range = args.gpu_partition.getRangeAndSetGPU(idev);

            // 1 block per particle
            dim3 grid( range.second-range.first, 1, 1);

            hipLaunchKernelGGL((kernel::hpmc_insert_depletants<Shape, true>), dim3(grid), dim3(threads), shared_bytes, 0, args.d_trial_postype,
                                                                         args.d_trial_orientation,
                                                                         args.d_trial_move_type,
                                                                         args.d_postype,
                                                                         args.d_orientation,
                                                                         args.d_counters,
                                                                         args.d_excell_idx,
                                                                         args.d_excell_size,
                                                                         args.excli,
                                                                         args.cell_dim,
                                                                         args.ghost_width,
                                                                         args.ci,
                                                                         args.N + args.N_ghost,
                                                                         args.N,
                                                                         args.num_types,
                                                                         args.seed,
                                                                         args.d_check_overlaps,
                                                                         args.overlap_idx,
                                                                         args.timestep,
                                                                         args.dim,
                                                                         args.box,
                                                                         args.select,
                                                                         args.d_reject_out_of_cell,
                                                                         params,
                                                                         max_queue_size,
                                                                         max_extra_bytes,
                                                                         implicit_args.depletant_type,
                                                                         implicit_args.d_implicit_count + idev*implicit_args.implicit_counters_pitch,
                                                                         implicit_args.d_lambda,
                                                                         args.d_nneigh,
                                                                         args.d_nlist,
                                                                         args.maxn,
                                                                         args.d_overflow,
                                                                         implicit_args.repulsive,
                                                                         range.first,
                                                                         max_depletant_queue_size,
                                                                         implicit_args.sweep_radius);
            }
        }
    }

//! Driver for kernel::hpmc_update_pdata()
template<class Shape>
void hpmc_update_pdata(const hpmc_update_args_t& args, const typename Shape::param_type *params)
    {
    // determine the maximum block size and clamp the input block size down
    static int max_block_size = -1;
    static hipFuncAttributes attr;
    if (max_block_size == -1)
        {
        hipFuncGetAttributes(&attr, reinterpret_cast<const void*>(kernel::hpmc_update_pdata<Shape>));
        max_block_size = attr.maxThreadsPerBlock;
        }

    unsigned int block_size = min(args.block_size, (unsigned int)max_block_size);
    for (int idev = args.gpu_partition.getNumActiveGPUs() - 1; idev >= 0; --idev)
        {
        auto range = args.gpu_partition.getRangeAndSetGPU(idev);

        unsigned int nwork = range.second - range.first;
        const unsigned int num_blocks = (nwork + block_size - 1)/block_size;

        hipLaunchKernelGGL((kernel::hpmc_update_pdata<Shape>), dim3(num_blocks), dim3(block_size), 0, 0,
            args.d_postype,
            args.d_orientation,
            args.d_counters,
            nwork,
            range.first,
            args.d_trial_postype,
            args.d_trial_orientation,
            args.d_trial_move_type,
            args.d_reject,
            args.maxn,
            params);
        }
    }
#endif

} // end namespace gpu

} // end namespace hpmc<|MERGE_RESOLUTION|>--- conflicted
+++ resolved
@@ -353,11 +353,7 @@
                            const unsigned int seed,
                            const Scalar* d_d,
                            const Scalar* d_a,
-<<<<<<< HEAD
-                           const unsigned int move_ratio,
-=======
                            const unsigned int translation_move_probability,
->>>>>>> d5d513db
                            const unsigned int timestep,
                            const BoxDim box,
                            const unsigned int select,
@@ -437,11 +433,7 @@
     unsigned int reject = 0;
 
     unsigned int move_type_select = hoomd::UniformIntDistribution(0xffff)(rng);
-<<<<<<< HEAD
-    bool move_type_translate = !shape_i.hasOrientation() || (move_type_select < move_ratio);
-=======
     bool move_type_translate = !shape_i.hasOrientation() || (move_type_select < translation_move_probability);
->>>>>>> d5d513db
 
     if (move_active)
         {
@@ -1443,11 +1435,7 @@
                                                                      args.seed,
                                                                      args.d_d,
                                                                      args.d_a,
-<<<<<<< HEAD
-                                                                     args.move_ratio,
-=======
                                                                      args.translation_move_probability,
->>>>>>> d5d513db
                                                                      args.timestep,
                                                                      args.box,
                                                                      args.select,
@@ -1496,11 +1484,7 @@
                                                                      args.seed,
                                                                      args.d_d,
                                                                      args.d_a,
-<<<<<<< HEAD
-                                                                     args.move_ratio,
-=======
                                                                      args.translation_move_probability,
->>>>>>> d5d513db
                                                                      args.timestep,
                                                                      args.box,
                                                                      args.select,
