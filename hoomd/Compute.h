// Copyright (c) 2009-2017 The Regents of the University of Michigan
// This file is part of the HOOMD-blue project, released under the BSD 3-Clause License.


// Maintainer: joaander

#include "SystemDefinition.h"
#include "Profiler.h"
#include "SharedSignal.h"

#include <memory>
#include <string>
#include <vector>

#ifndef __COMPUTE_H__
#define __COMPUTE_H__

/*! \file Compute.h
    \brief Declares a base class for all computes
*/

#ifdef NVCC
#error This header cannot be compiled by nvcc
#endif

#include <hoomd/extern/pybind/include/pybind11/pybind11.h>
#include <hoomd/extern/pybind/include/pybind11/numpy.h>

/*! \ingroup hoomd_lib
    @{
*/

/*! \defgroup computes Computes
    \brief All classes that implement the Compute concept.
    \details See \ref page_dev_info for more information
*/

/*! @}
*/

//! Performs computations on ParticleData structures
/*! The Compute is an abstract concept that performs some kind of computation on the
    particles in a ParticleData structure. This computation is to be done by reading
    the particle data only, no writing. Computes will be used to generate neighbor lists,
    calculate forces, and calculate temperatures, just to name a few.

    For performance and simplicity, each compute is associated with a ParticleData
    on construction. ParticleData pointers are managed with reference counted std::shared_ptr.
    Since each ParticleData cannot change size, this allows the Compute to preallocate
    any data structures that it may need.

    Computes may be referenced more than once and may reference other computes. To prevent
    uneeded data from being calculated, the time step will be passed into the compute
    method so that it can skip caculations if they have already been done this timestep.
    For convenience, the base class will provide a shouldCompute() method that implements
    this behaviour. Derived classes can override if more complicated behavior is needed.

    See \ref page_dev_info for more information
    \ingroup computes
*/
class Compute
    {
    public:
        //! Constructs the compute and associates it with the ParticleData
        Compute(std::shared_ptr<SystemDefinition> sysdef);
        virtual ~Compute() {};

        //! Abstract method that performs the computation
        /*! \param timestep Current time step
            Derived classes will implement this method to calculate their results
        */
        virtual void compute(unsigned int timestep){}

        //! Abstract method that performs a benchmark
        virtual double benchmark(unsigned int num_iters);

        //! Print some basic stats to stdout
        /*! Derived classes can optionally implement this function. A System will
            call all of the Compute's printStats functions at the end of a run
            so the user can see useful information
        */
        virtual void printStats(){}

        //! Reset stat counters
        /*! If derived classes implement printStats, they should also implement resetStats() to clear any running
            counters printed by printStats. System will reset the stats before any run() so that stats printed
            at the end of the run only apply to that run() alone.
        */
        virtual void resetStats(){}

        //! Sets the profiler for the compute to use
        virtual void setProfiler(std::shared_ptr<Profiler> prof);

        //! Set autotuner parameters
        /*! \param enable Enable/disable autotuning
            \param period period (approximate) in time steps when returning occurs

            Derived classes should override this to set the parameters of their autotuners.
        */
        virtual void setAutotunerParams(bool enable, unsigned int period)
            {
            }

        //! Returns a list of log quantities this compute calculates
        /*! The base class implementation just returns an empty vector. Derived classes should override
            this behavior and return a list of quantities that they log.

            See Logger for more information on what this is about.
        */
        virtual std::vector< std::string > getProvidedLogQuantities()
            {
            return std::vector< std::string >();
            }

        //! Calculates the requested log value and returns it
        /*! \param quantity Name of the log quantity to get
            \param timestep Current time step of the simulation

            The base class just returns 0. Derived classes should override this behavior and return
            the calculated value for the given quantity. Only quantities listed in
            the return value getProvidedLogQuantities() will be requested from
            getLogValue().

            See Logger for more information on what this is about.
        */
        virtual Scalar getLogValue(const std::string& quantity, unsigned int timestep)
            {
            return Scalar(0.0);
            }
        //! Returns a list of log matrix quantities this compute calculates
        /*! The base class implementation just returns an empty vector. Derived classes should override
            this behavior and return a list of quantities that they log.

            See LogMatrix for more information on what this is about.
        */
        virtual std::vector< std::string > getProvidedLogMatrixQuantities()
            {
            return std::vector< std::string >();
            }

        //! Calculates the requested log matrix and returns it
        /*! \param quantity Name of the log quantity to get
            \param timestep Current time step of the simulation

            The base class just returns an empty shared_ptr. Derived classes should override this behavior and return
            the calculated value for the given quantity. Only quantities listed in
            the return value getProvidedLogMatrixQuantities() will be requested from
            getLogMatrixValue().

            See LogMatrix for more information on what this is about.
        */
        virtual pybind11::array getLogMatrix(const std::string& quantity, unsigned int timestep)
            {
            unsigned char tmp[] = {0};
            return pybind11::array(0,tmp);
            }


        //! Force recalculation of compute
        /*! If this function is called, recalculation of the compute will be forced (even if had
         *  been calculated earlier in this timestep)
         * \param timestep current timestep
         */
        void forceCompute(unsigned int timestep);

#ifdef ENABLE_MPI
        //! Set communicator this Compute is to use
        /*! \param comm The communicator
         */
        virtual void setCommunicator(std::shared_ptr<Communicator> comm)
            {
            m_comm = comm;
            }
#endif
<<<<<<< HEAD
        void addSlot(std::shared_ptr<detail::SignalSlot> slot)
=======
        void addSlot(std::shared_ptr<hoomd::detail::SignalSlot> slot)
>>>>>>> 6f6d6052
            {
            m_slots.push_back(slot);
            }

        void removeDisconnectedSlots()
            {
            for(unsigned int i = 0; i < m_slots.size();)
                {
                if(!m_slots[i]->connected())
                    {
                    m_exec_conf->msg->notice(8) << "Found dead signal @" << std::hex << m_slots[i].get() << std::dec<< std::endl;
                    m_slots.erase(m_slots.begin()+i);
                    }
                else
                    {
                    i++;
                    }
                }
            }
    protected:
        const std::shared_ptr<SystemDefinition> m_sysdef; //!< The system definition this compute is associated with
        const std::shared_ptr<ParticleData> m_pdata;      //!< The particle data this compute is associated with
        std::shared_ptr<Profiler> m_prof;                 //!< The profiler this compute is to use
        std::shared_ptr<const ExecutionConfiguration> exec_conf; //!< Stored shared ptr to the execution configuration
#ifdef ENABLE_MPI
        std::shared_ptr<Communicator> m_comm;             //!< The communicator this compute is to use
#endif
        std::shared_ptr<const ExecutionConfiguration> m_exec_conf; //!< Stored shared ptr to the execution configuration
<<<<<<< HEAD
        std::vector< std::shared_ptr<detail::SignalSlot> > m_slots; //!< Stored shared ptr to the system signals
=======
        std::vector< std::shared_ptr<hoomd::detail::SignalSlot> > m_slots; //!< Stored shared ptr to the system signals
>>>>>>> 6f6d6052
        bool m_force_compute;           //!< true if calculation is enforced

        //! Simple method for testing if the computation should be run or not
        virtual bool shouldCompute(unsigned int timestep);

        //! Peek to see if computation should be run without updating internal state
        virtual bool peekCompute(unsigned int timestep) const;

    private:
        unsigned int m_last_computed;   //!< Stores the last timestep compute was called
        bool m_first_compute;           //!< true if compute has not yet been called

        //! The python export needs to be a friend to export shouldCompute()
        friend void export_Compute();
    };

//! Exports the Compute class to python
#ifndef NVCC
void export_Compute(pybind11::module& m);
#endif

#endif<|MERGE_RESOLUTION|>--- conflicted
+++ resolved
@@ -172,11 +172,7 @@
             m_comm = comm;
             }
 #endif
-<<<<<<< HEAD
-        void addSlot(std::shared_ptr<detail::SignalSlot> slot)
-=======
         void addSlot(std::shared_ptr<hoomd::detail::SignalSlot> slot)
->>>>>>> 6f6d6052
             {
             m_slots.push_back(slot);
             }
@@ -205,11 +201,7 @@
         std::shared_ptr<Communicator> m_comm;             //!< The communicator this compute is to use
 #endif
         std::shared_ptr<const ExecutionConfiguration> m_exec_conf; //!< Stored shared ptr to the execution configuration
-<<<<<<< HEAD
-        std::vector< std::shared_ptr<detail::SignalSlot> > m_slots; //!< Stored shared ptr to the system signals
-=======
         std::vector< std::shared_ptr<hoomd::detail::SignalSlot> > m_slots; //!< Stored shared ptr to the system signals
->>>>>>> 6f6d6052
         bool m_force_compute;           //!< true if calculation is enforced
 
         //! Simple method for testing if the computation should be run or not
