--- conflicted
+++ resolved
@@ -16,11 +16,7 @@
 #endif
 
 #include <memory>
-<<<<<<< HEAD
-#include <boost/signals2.hpp>
-=======
 #include <hoomd/extern/nano-signal-slot/nano_signal_slot.hpp>
->>>>>>> 4a2611ce
 
 /*! \file ForceCompute.h
     \brief Declares the ForceCompute class
