--- conflicted
+++ resolved
@@ -11,45 +11,6 @@
 
 namespace hoomd
     {
-<<<<<<< HEAD
-=======
-//#ifdef __HIPCC__
-//! Sentinel value
-// const unsigned int GROUP_NOT_LOCAL = 0xffffffff;
-
-//! Storage for group members (GPU declaration)
-// template<unsigned int group_size> union group_storage {
-//    unsigned int tag[group_size]; // access 'tags'
-//    unsigned int idx[group_size]; // access 'indices'
-//    };
-
-//! A union to allow storing a Scalar constraint value or a type integer (GPU declaration)
-// union typeval_union {
-//    unsigned int type;
-//    Scalar val;
-//    };
-
-//! Packed group entry for communication (GPU declaration)
-// template<unsigned int group_size> struct packed_storage
-//    {
-//    group_storage<group_size> tags;  //!< Member tags
-//    typeval_union typeval;           //!< Type or constraint value of bonded group
-//    unsigned int group_tag;          //!< Tag of this group
-//    group_storage<group_size> ranks; //!< Current list of member ranks
-//    };
-
-//#else
-//! Forward declaration of group_storage
-// template<unsigned int group_size> union group_storage;
-
-//! Forward declaration of packed_storage
-// template<unsigned int group_size> struct packed_storage;
-
-//! Forward declaration of typeval union
-// union typeval_union;
-//#endif
-
->>>>>>> f9be23f7
 template<unsigned int group_size, typename group_t>
 void gpu_update_mesh_table(const unsigned int n_groups,
                            const unsigned int N,
