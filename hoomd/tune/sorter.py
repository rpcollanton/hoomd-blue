<<<<<<< HEAD
from hoomd.operation import Tuner
=======
"""Define the ParticleSorter class."""

from hoomd.operation import _Tuner
>>>>>>> e93100e1
from hoomd.parameterdicts import ParameterDict
from hoomd.typeconverter import OnlyType
from hoomd.trigger import Trigger
from hoomd import _hoomd
import hoomd
from math import log2, ceil


class ParticleSorter(_Tuner):
    """Order particles in memory to improve performance.

    Args:
        trigger (hoomd.trigger.Trigger): Select the timesteps on which to sort.
            Defaults to a `hoomd.trigger.Periodic(200)` trigger.

        grid (int): Resolution of the grid to use when sorting. The default
            value of `None` sets ``grid=4096`` in 2D simulations and
            ``grid=256`` in 3D simulations.

    `ParticleSorter` improves simulation performance by sorting the particles in
    memory along a space-filling curve. This takes particles that are close in
    space and places them close in memory, leading to a higher rate of
    cache hits when computing pair potentials.

    Note:
        New `Operations` instances include a `ParticleSorter`
        constructed with default parameters.

    Attributes:
        trigger (hoomd.trigger.Trigger): Select the timesteps on which to sort.

        grid (int): Set the resolution of the space-filling curve.
            `grid` rounds up to the nearest power of 2 when set. Larger values
            of `grid` provide more accurate space-filling curves, but consume
            more memory (``grid**D * 4`` bytes, where *D* is the dimensionality
            of the system).
    """

<<<<<<< HEAD
class ParticleSorter(Tuner):
=======
>>>>>>> e93100e1
    def __init__(self, trigger=200, grid=None):
        self._param_dict = ParameterDict(
            trigger=Trigger,
            grid=OnlyType(
                int,
                postprocess=lambda x: int(ParticleSorter._to_power_of_two(x)),
                preprocess=ParticleSorter._natural_number,
                allow_none=True))
        self.trigger = trigger
        self.grid = grid

    @staticmethod
    def _to_power_of_two(value):
        return int(2.**ceil(log2(value)))

    @staticmethod
    def _natural_number(value):
        try:
            if value < 1:
                raise ValueError("Expected positive integer.")
            else:
                return value
        except TypeError:
            raise ValueError("Expected positive integer.")

    def _attach(self):
        if isinstance(self._simulation.device, hoomd.device.GPU):
            cpp_cls = getattr(_hoomd, 'SFCPackTunerGPU')
        else:
            cpp_cls = getattr(_hoomd, 'SFCPackTuner')
        self._cpp_obj = cpp_cls(self._simulation.state._cpp_sys_def,
                                self.trigger)
        super()._attach()<|MERGE_RESOLUTION|>--- conflicted
+++ resolved
@@ -1,10 +1,6 @@
-<<<<<<< HEAD
-from hoomd.operation import Tuner
-=======
 """Define the ParticleSorter class."""
 
-from hoomd.operation import _Tuner
->>>>>>> e93100e1
+from hoomd.operation import Tuner
 from hoomd.parameterdicts import ParameterDict
 from hoomd.typeconverter import OnlyType
 from hoomd.trigger import Trigger
@@ -13,7 +9,7 @@
 from math import log2, ceil
 
 
-class ParticleSorter(_Tuner):
+class ParticleSorter(Tuner):
     """Order particles in memory to improve performance.
 
     Args:
@@ -43,10 +39,6 @@
             of the system).
     """
 
-<<<<<<< HEAD
-class ParticleSorter(Tuner):
-=======
->>>>>>> e93100e1
     def __init__(self, trigger=200, grid=None):
         self._param_dict = ParameterDict(
             trigger=Trigger,
