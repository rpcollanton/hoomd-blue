#include "hip/hip_runtime.h"
// Copyright (c) 2009-2019 The Regents of the University of Michigan
// This file is part of the HOOMD-blue project, released under the BSD 3-Clause License.


// Maintainer:  jglaser

#include "hoomd/HOOMDMath.h"
#include "hoomd/ParticleData.cuh"
#include "hoomd/Index1D.h"
#include "hoomd/TextureTools.h"
#include "hoomd/GPUPartition.cuh"

#ifdef __HIPCC__
#include "hoomd/WarpTools.cuh"
#endif // __HIPCC__

/*! \file AnisoPotentialPairGPU.cuh
    \brief Defines templated GPU kernel code for calculating the anisotropic ptl pair forces and torques
*/

#ifndef __ANISO_POTENTIAL_PAIR_GPU_CUH__
#define __ANISO_POTENTIAL_PAIR_GPU_CUH__

//! Maximum number of threads (width of a warp)
// currently this is hardcoded, we should set it to the max of platforms
#if defined(__HIP_PLATFORM_NVCC__)
const int gpu_aniso_pair_force_max_tpp = 32;
#elif defined(__HIP_PLATFORM_HCC__)
const int gpu_aniso_pair_force_max_tpp = 64;
#endif

//! Wraps arguments to gpu_cgpf
struct a_pair_args_t
    {
    //! Construct a pair_args_t
    a_pair_args_t(Scalar4 *_d_force,
              Scalar4 *_d_torque,
              Scalar *_d_virial,
              const unsigned int _virial_pitch,
              const unsigned int _N,
              const unsigned int _n_max,
              const Scalar4 *_d_pos,
              const Scalar *_d_diameter,
              const Scalar *_d_charge,
              const Scalar4 *_d_orientation,
              const unsigned int *_d_tag,
              const BoxDim& _box,
              const unsigned int *_d_n_neigh,
              const unsigned int *_d_nlist,
              const unsigned int *_d_head_list,
              const Scalar *_d_rcutsq,
              const unsigned int _ntypes,
              const unsigned int _block_size,
              const unsigned int _shift_mode,
              const unsigned int _compute_virial,
              const unsigned int _threads_per_particle,
              const GPUPartition& _gpu_partition,
              const hipDeviceProp_t& _devprop,
              bool _update_shape_param
                  )
                : d_force(_d_force),
                  d_torque(_d_torque),
                  d_virial(_d_virial),
                  virial_pitch(_virial_pitch),
                  N(_N),
                  n_max(_n_max),
                  d_pos(_d_pos),
                  d_diameter(_d_diameter),
                  d_charge(_d_charge),
                  d_orientation(_d_orientation),
                  d_tag(_d_tag),
                  box(_box),
                  d_n_neigh(_d_n_neigh),
                  d_nlist(_d_nlist),
                  d_head_list(_d_head_list),
                  d_rcutsq(_d_rcutsq),
                  ntypes(_ntypes),
                  block_size(_block_size),
                  shift_mode(_shift_mode),
                  compute_virial(_compute_virial),
                  threads_per_particle(_threads_per_particle),
                  gpu_partition(_gpu_partition),
                  devprop(_devprop),
                  update_shape_param(_update_shape_param)
        {
        };

    Scalar4 *d_force;                //!< Force to write out
    Scalar4 *d_torque;               //!< Torque to write out
    Scalar *d_virial;                //!< Virial to write out
    const unsigned int virial_pitch; //!< The pitch of the 2D array of virial matrix elements
    const unsigned int N;           //!< number of particles
    const unsigned int n_max;       //!< maximum size of particle data arrays
    const Scalar4 *d_pos;           //!< particle positions
    const Scalar *d_diameter;       //!< particle diameters
    const Scalar *d_charge;         //!< particle charges
    const Scalar4 *d_orientation;   //!< particle orientation to compute forces over
    const unsigned int *d_tag;      //!< particle tags to compute forces over
    const BoxDim& box;              //!< Simulation box in GPU format
    const unsigned int *d_n_neigh;  //!< Device array listing the number of neighbors on each particle
    const unsigned int *d_nlist;    //!< Device array listing the neighbors of each particle
    const unsigned int *d_head_list;//!< Device array listing beginning of each particle's neighbors
    const Scalar *d_rcutsq;          //!< Device array listing r_cut squared per particle type pair
    const unsigned int ntypes;      //!< Number of particle types in the simulation
    const unsigned int block_size;  //!< Block size to execute
    const unsigned int shift_mode;  //!< The potential energy shift mode
    const unsigned int compute_virial;  //!< Flag to indicate if virials should be computed
    const unsigned int threads_per_particle; //!< Number of threads to launch per particle
    const GPUPartition& gpu_partition;      //!< The load balancing partition of particles between GPUs
    const hipDeviceProp_t& devprop;    //!< CUDA device properties
    bool update_shape_param;          //!< If true, update size of shape param and synchronize GPU execution stream
    };

#ifdef __HIPCC__

//! Kernel for calculating pair forces
/*! This kernel is called to calculate the pair forces on all N particles. Actual evaluation of the potentials and
    forces for each pair is handled via the template class \a evaluator.

    \param d_force Device memory to write computed forces
    \param d_torque Device memory to write computed torques
    \param d_virial Device memory to write computed virials
    \param virial_pitch pitch of 2D virial array
    \param N number of particles in system
    \param d_pos particle positions
    \param d_diameter particle diameters
    \param d_charge particle charges
    \param d_orientation Quaternion data on the GPU to calculate forces on
    \param d_tag Tag data on the GPU to calculate forces on
    \param box Box dimensions used to implement periodic boundary conditions
    \param d_n_neigh Device memory array listing the number of neighbors for each particle
    \param d_nlist Device memory array containing the neighbor list contents
    \param d_head_list Device memory array listing beginning of each particle's neighbors
    \param d_params Parameters for the potential, stored per type pair
    \param d_rcutsq rcut squared, stored per type pair
    \param ntypes Number of types in the simulation
    \param tpp Number of threads per particle

    \a d_params and \a d_rcutsq must be indexed with an Index2DUpperTriangular(typei, typej) to access the
    unique value for that type pair. These values are all cached into shared memory for quick access, so a dynamic
    amount of shared memory must be allocated for this kernel launch. The amount is
    (2*sizeof(Scalar) + sizeof(typename evaluator::param_type)) * typpair_idx.getNumElements()

    Certain options are controlled via template parameters to avoid the performance hit when they are not enabled.
    \tparam evaluator EvaluatorPair class to evaluate V(r) and -delta V(r)/r
    \tparam shift_mode 0: No energy shifting is done. 1: V(r) is shifted to be 0 at rcut. 2: XPLOR switching is enabled
                       (See PotentialPair for a discussion on what that entails)
    \tparam compute_virial When non-zero, the virial tensor is computed. When zero, the virial tensor is not computed.

    <b>Implementation details</b>
    Each block will calculate the forces on a block of particles.
    Each thread will calculate the total force on one particle.
    The neighborlist is arranged in columns so that reads are fully coalesced when doing this.
*/
template< class evaluator, unsigned int shift_mode, unsigned int compute_virial, int tpp >
__global__ void gpu_compute_pair_aniso_forces_kernel(Scalar4 *d_force,
                                                     Scalar4 *d_torque,
                                                     Scalar *d_virial,
                                                     const unsigned int virial_pitch,
                                                     const unsigned int N,
                                                     const Scalar4 *d_pos,
                                                     const Scalar *d_diameter,
                                                     const Scalar *d_charge,
                                                     const Scalar4 *d_orientation,
                                                     const unsigned int *d_tag,
                                                     const BoxDim box,
                                                     const unsigned int *d_n_neigh,
                                                     const unsigned int *d_nlist,
                                                     const unsigned int *d_head_list,
                                                     const typename evaluator::param_type *d_params,
                                                     const typename evaluator::shape_param_type *d_shape_params,
                                                     const Scalar *d_rcutsq,
                                                     const unsigned int ntypes,
                                                     const unsigned int offset,
                                                     unsigned int max_extra_bytes)
    {
    Index2D typpair_idx(ntypes);
    const unsigned int num_typ_parameters = typpair_idx.getNumElements();

    // shared arrays for per type pair parameters
    HIP_DYNAMIC_SHARED( char, s_data)
    typename evaluator::param_type *s_params =
        (typename evaluator::param_type *)(&s_data[0]);
<<<<<<< HEAD
    Scalar *s_rcutsq = (Scalar *)(&s_data[num_typ_parameters*sizeof(typename evaluator::param_type)]);
=======
    Scalar *s_rcutsq = (Scalar *)(&s_data[num_typ_parameters*sizeof(evaluator::param_type)]);
    typename evaluator::shape_param_type *s_shape_params = (typename evaluator::shape_param_type *)(&s_rcutsq[num_typ_parameters]);
>>>>>>> a6d89517

    // load in the per type pair parameters
    for (unsigned int cur_offset = 0; cur_offset < num_typ_parameters; cur_offset += blockDim.x)
        {
        if (cur_offset + threadIdx.x < num_typ_parameters)
            {
            s_rcutsq[cur_offset + threadIdx.x] = d_rcutsq[cur_offset + threadIdx.x];
            }
        }

    unsigned int param_size = num_typ_parameters*sizeof(typename evaluator::param_type) / sizeof(int);
    for (unsigned int cur_offset = 0; cur_offset < param_size; cur_offset += blockDim.x)
        {
        if (cur_offset + threadIdx.x < param_size)
            {
            ((int *)s_params)[cur_offset + threadIdx.x] = ((int *)d_params)[cur_offset + threadIdx.x];
            }
        }

    unsigned int shape_param_size = sizeof(typename evaluator::shape_param_type)*ntypes / sizeof(int);
    for (unsigned int cur_offset = 0; cur_offset < shape_param_size; cur_offset += blockDim.x)
        {
        if (cur_offset + threadIdx.x < shape_param_size)
            {
            ((int *)s_shape_params)[cur_offset + threadIdx.x] = ((int *)d_shape_params)[cur_offset + threadIdx.x];
            }
        }
    __syncthreads();

    // initialize extra shared mem
    char *s_extra = (char *)(s_shape_params + ntypes);

    unsigned int available_bytes = max_extra_bytes;
    for (unsigned int cur_pair = 0; cur_pair < typpair_idx.getNumElements(); ++cur_pair)
        s_params[cur_pair].load_shared(s_extra, available_bytes);

    for (unsigned int cur_type = 0; cur_type < ntypes; ++cur_type)
        s_shape_params[cur_type].load_shared(s_extra, available_bytes);

    // start by identifying which particle we are to handle
    unsigned int idx;
    idx = blockIdx.x * (blockDim.x/tpp) + threadIdx.x/tpp;
    bool active = true;
    if (idx >= N)
        {
        // need to mask this thread, but still participate in warp-level reduction
        active = false;
        }

    // particle index
    idx += offset;

    // initialize the force to 0
    Scalar4 force = make_scalar4(Scalar(0), Scalar(0), Scalar(0), Scalar(0));
    Scalar4 torque = make_scalar4(Scalar(0), Scalar(0), Scalar(0), Scalar(0));
    Scalar virialxx = Scalar(0);
    Scalar virialxy = Scalar(0);
    Scalar virialxz = Scalar(0);
    Scalar virialyy = Scalar(0);
    Scalar virialyz = Scalar(0);
    Scalar virialzz = Scalar(0);

    if (active)
        {
        // load in the length of the neighbor list
        unsigned int n_neigh = d_n_neigh[idx];

        // read in the position of our particle
        Scalar4 postypei = __ldg(d_pos + idx);
        Scalar3 posi = make_scalar3(postypei.x, postypei.y, postypei.z);
        Scalar4 quati = __ldg(d_orientation + idx);

        Scalar di = Scalar(0);
        if (evaluator::needsDiameter())
            di = __ldg(d_diameter + idx);

        Scalar qi = Scalar(0);
        if (evaluator::needsCharge())
            qi = __ldg(d_charge + idx);

        unsigned int my_head = d_head_list[idx];
        unsigned int cur_j = 0;

        unsigned int next_j(0);
        next_j = threadIdx.x%tpp < n_neigh ? __ldg(d_nlist + my_head + threadIdx.x%tpp) : 0;

        // loop over neighbors
        for (int neigh_idx = threadIdx.x%tpp; neigh_idx < n_neigh; neigh_idx+=tpp)
            {
                {
                // read the current neighbor index
                // prefetch the next value and set the current one
                cur_j = next_j;
                if (neigh_idx+tpp < n_neigh)
                    {
                    next_j = __ldg(d_nlist + my_head + neigh_idx+tpp);
                    }

                // get the neighbor's position
                Scalar4 postypej = __ldg(d_pos + cur_j);
                Scalar3 posj = make_scalar3(postypej.x, postypej.y, postypej.z);
                Scalar4 quatj = __ldg(d_orientation + cur_j);

                Scalar dj = Scalar(0);
                if (evaluator::needsDiameter())
                    dj = __ldg(d_diameter + cur_j);

                Scalar qj = Scalar(0);
                if (evaluator::needsCharge())
                    qj = __ldg(d_charge + cur_j);

                // calculate dr (with periodic boundary conditions)
                Scalar3 dx = posi - posj;

                // apply periodic boundary conditions
                dx = box.minImage(dx);

                // calculate r squared
                Scalar rsq = dot(dx, dx);

                // access the per type pair parameters
                unsigned int typpair = typpair_idx(__scalar_as_int(postypei.w), __scalar_as_int(postypej.w));
                Scalar rcutsq = s_rcutsq[typpair];
                typename evaluator::param_type param = s_params[typpair];

                // design specifies that energies are shifted if
                // 1) shift mode is set to shift
                bool energy_shift = false;
                if (shift_mode == 1)
                    energy_shift = true;

                // evaluate the potential
                Scalar3 jforce = { Scalar(0), Scalar(0), Scalar(0) };
                Scalar3 torquei = { Scalar(0), Scalar(0), Scalar(0) };
                Scalar3 torquej = { Scalar(0), Scalar(0), Scalar(0) };
                Scalar pair_eng = Scalar(0);

                // constructor call
                evaluator eval(dx, quati, quatj, rcutsq, param);
                if (evaluator::needsDiameter())
                    eval.setDiameter(di, dj);
                if (evaluator::needsCharge())
                    eval.setCharge(qi, qj);
                if (evaluator::needsShape())
                    eval.setShape(&(s_shape_params[__scalar_as_int(postypei.w)]),
                                  &(s_shape_params[__scalar_as_int(postypej.w)]));
                if (evaluator::needsTags())
                    eval.setTags(__ldg(d_tag + idx), __ldg(d_tag + cur_j));

                // call evaluator
                eval.evaluate(jforce, pair_eng, energy_shift, torquei, torquej);

                // calculate the virial
                if (compute_virial)
                    {
                    Scalar3 jforce2 = Scalar(0.5)*jforce;
                    virialxx +=  dx.x * jforce2.x;
                    virialxy +=  dx.y * jforce2.x;
                    virialxz +=  dx.z * jforce2.x;
                    virialyy +=  dx.y * jforce2.y;
                    virialyz +=  dx.z * jforce2.y;
                    virialzz +=  dx.z * jforce2.z;
                    }

                // add up the force vector components
                force.x += jforce.x;
                force.y += jforce.y;
                force.z += jforce.z;
                torque.x += torquei.x;
                torque.y += torquei.y;
                torque.z += torquei.z;

                force.w += pair_eng;
                }
            }

        // potential energy per particle must be halved
        force.w *= Scalar(0.5);
        }

    // reduce force over threads in cta
    hoomd::detail::WarpReduce<Scalar, tpp> reducer;
    force.x = reducer.Sum(force.x);
    force.y = reducer.Sum(force.y);
    force.z = reducer.Sum(force.z);
    force.w = reducer.Sum(force.w);

    torque.x = reducer.Sum(torque.x);
    torque.y = reducer.Sum(torque.y);
    torque.z = reducer.Sum(torque.z);

    // now that the force calculation is complete, write out the result
    if (active && threadIdx.x % tpp == 0)
        {
        d_force[idx] = force;
        d_torque[idx] = torque;
        }

    if (compute_virial)
        {
        virialxx = reducer.Sum(virialxx);
        virialxy = reducer.Sum(virialxy);
        virialxz = reducer.Sum(virialxz);
        virialyy = reducer.Sum(virialyy);
        virialyz = reducer.Sum(virialyz);
        virialzz = reducer.Sum(virialzz);

        // if we are the first thread in the cta, write out virial to global mem
        if (active && threadIdx.x %tpp == 0)
            {
            d_virial[0*virial_pitch+idx] = virialxx;
            d_virial[1*virial_pitch+idx] = virialxy;
            d_virial[2*virial_pitch+idx] = virialxz;
            d_virial[3*virial_pitch+idx] = virialyy;
            d_virial[4*virial_pitch+idx] = virialyz;
            d_virial[5*virial_pitch+idx] = virialzz;
            }
        }
    }

//! Aniso pair force compute kernel launcher
/*!
 * \tparam evaluator EvaluatorPair class to evaluate V(r) and -delta V(r)/r
 * \tparam shift_mode 0: No energy shifting is done. 1: V(r) is shifted to be 0 at rcut.
 * \tparam compute_virial When non-zero, the virial tensor is computed. When zero, the virial tensor is not computed.
 * \tparam tpp Number of threads to use per particle, must be power of 2 and smaller than warp size
 *
 * Partial function template specialization is not allowed in C++, so instead we have to wrap this with a struct that
 * we are allowed to partially specialize.
 */
template<class evaluator, unsigned int shift_mode, unsigned int compute_virial, int tpp>
struct AnisoPairForceComputeKernel
    {
    //! Launcher for the pair force kernel
    /*!
     * \param pair_args Other arguments to pass onto the kernel
     * \param range Range of particle indices this GPU operates on
     * \param params Parameters for the potential, stored per type pair
     * \param shape_params Parameters for the potential, stored per type pair
     */

    static void launch(const a_pair_args_t& pair_args,
        std::pair<unsigned int, unsigned int> range,
        const typename evaluator::param_type *params,
        const typename evaluator::shape_param_type *shape_params)
        {
        unsigned int N = range.second - range.first;
        unsigned int offset = range.first;

        if (tpp == pair_args.threads_per_particle)
            {
            unsigned int block_size = pair_args.block_size;

            Index2D typpair_idx(pair_args.ntypes);
            unsigned int shared_bytes = (2*sizeof(Scalar) + sizeof(typename evaluator::param_type))
                                        * typpair_idx.getNumElements() +
                                        sizeof(typename evaluator::shape_param_type) * pair_args.ntypes;

            static unsigned int max_block_size = UINT_MAX;
            hipFuncAttributes attr;
            if (max_block_size == UINT_MAX)
                {
                hipFuncGetAttributes(&attr, reinterpret_cast<const void *>(
                    &gpu_compute_pair_aniso_forces_kernel<evaluator, shift_mode, compute_virial, tpp>));
                int max_threads = attr.maxThreadsPerBlock;
                // number of threads has to be multiple of warp size
                max_block_size = max_threads - max_threads % gpu_aniso_pair_force_max_tpp;
                }

            static unsigned int base_shared_bytes = UINT_MAX;
            bool shared_bytes_changed = base_shared_bytes != shared_bytes + attr.sharedSizeBytes;
            base_shared_bytes = shared_bytes + attr.sharedSizeBytes;

            unsigned int max_extra_bytes = pair_args.devprop.sharedMemPerBlock - base_shared_bytes;
            static unsigned int extra_bytes = UINT_MAX;
            if (extra_bytes == UINT_MAX || pair_args.update_shape_param || shared_bytes_changed)
                {
                // required for memory coherency
                hipDeviceSynchronize();

                // determine dynamically requested shared memory
                char *ptr = (char *)nullptr;
                unsigned int available_bytes = max_extra_bytes;
                for (unsigned int i = 0; i < typpair_idx.getNumElements(); ++i)
                    {
                    params[i].load_shared(ptr, available_bytes);
                    }
                for (unsigned int i = 0; i < pair_args.ntypes; ++i)
                    {
                    shape_params[i].load_shared(ptr, available_bytes);
                    }
                extra_bytes = max_extra_bytes - available_bytes;
                }

            shared_bytes += extra_bytes;

            block_size = block_size < max_block_size ? block_size : max_block_size;
            dim3 grid(N / (block_size/tpp) + 1, 1, 1);

            hipLaunchKernelGGL((gpu_compute_pair_aniso_forces_kernel<evaluator, shift_mode, compute_virial, tpp>), dim3(grid), dim3(block_size), shared_bytes, 0, pair_args.d_force,
                                                   pair_args.d_torque,
                                                   pair_args.d_virial,
                                                   pair_args.virial_pitch,
                                                   N,
                                                   pair_args.d_pos,
                                                   pair_args.d_diameter,
                                                   pair_args.d_charge,
                                                   pair_args.d_orientation,
                                                   pair_args.d_tag,
                                                   pair_args.box,
                                                   pair_args.d_n_neigh,
                                                   pair_args.d_nlist,
                                                   pair_args.d_head_list,
                                                   params,
                                                   shape_params,
                                                   pair_args.d_rcutsq,
                                                   pair_args.ntypes,
                                                   offset,
                                                   max_extra_bytes);
            }
        else
            {
            AnisoPairForceComputeKernel<evaluator, shift_mode, compute_virial, tpp/2>::launch(pair_args, range, params, shape_params);
            }
        }
    };

//! Template specialization to do nothing for the tpp = 0 case
template<class evaluator, unsigned int shift_mode, unsigned int compute_virial>
struct AnisoPairForceComputeKernel<evaluator, shift_mode, compute_virial, 0>
    {
    static void launch(const a_pair_args_t& pair_args, std::pair<unsigned int, unsigned int> range, const typename evaluator::param_type *d_params, const typename evaluator::shape_param_type *shape_params)
        {
        // do nothing
        }
    };


//! Kernel driver that computes lj forces on the GPU for AnisoPotentialPairGPU
/*! \param pair_args Other arguments to pass onto the kernel
    \param d_params Parameters for the potential, stored per type pair

    This is just a driver function for gpu_compute_pair_aniso_forces_kernel(), see it for details.
*/
template< class evaluator >
<<<<<<< HEAD
hipError_t gpu_compute_pair_aniso_forces(const a_pair_args_t& pair_args,
                                          const typename evaluator::param_type *d_params)
=======
cudaError_t gpu_compute_pair_aniso_forces(const a_pair_args_t& pair_args,
                                          const typename evaluator::param_type *d_params,
                                          const typename evaluator::shape_param_type *d_shape_params)
>>>>>>> a6d89517
    {
    assert(d_params);
    assert(pair_args.d_rcutsq);
    assert(pair_args.ntypes > 0);

    // iterate over active GPUs in reverse, to end up on first GPU when returning from this function
    for (int idev = pair_args.gpu_partition.getNumActiveGPUs() - 1; idev >= 0; --idev)
        {
        auto range = pair_args.gpu_partition.getRangeAndSetGPU(idev);

        // run the kernel
        if (pair_args.compute_virial)
            {
            switch (pair_args.shift_mode)
                {
                case 0:
                    {
                    AnisoPairForceComputeKernel<evaluator, 0, 1, gpu_aniso_pair_force_max_tpp>::launch(pair_args, range, d_params, d_shape_params);
                    break;
                    }
                case 1:
                    {
                    AnisoPairForceComputeKernel<evaluator, 1, 1, gpu_aniso_pair_force_max_tpp>::launch(pair_args, range, d_params, d_shape_params);
                    break;
                    }
                default:
                    return hipErrorUnknown;
                }
            }
        else
            {
            switch (pair_args.shift_mode)
                {
                case 0:
                    {
                    AnisoPairForceComputeKernel<evaluator, 0, 0, gpu_aniso_pair_force_max_tpp>::launch(pair_args, range, d_params, d_shape_params);
                    break;
                    }
                case 1:
                    {
                    AnisoPairForceComputeKernel<evaluator, 1, 0, gpu_aniso_pair_force_max_tpp>::launch(pair_args, range, d_params, d_shape_params);
                    break;
                    }
                default:
                    return hipErrorUnknown;
                }
            }
        }
    return hipSuccess;
    }
#endif

#endif // __ANISO_POTENTIAL_PAIR_GPU_CUH__<|MERGE_RESOLUTION|>--- conflicted
+++ resolved
@@ -182,12 +182,8 @@
     HIP_DYNAMIC_SHARED( char, s_data)
     typename evaluator::param_type *s_params =
         (typename evaluator::param_type *)(&s_data[0]);
-<<<<<<< HEAD
     Scalar *s_rcutsq = (Scalar *)(&s_data[num_typ_parameters*sizeof(typename evaluator::param_type)]);
-=======
-    Scalar *s_rcutsq = (Scalar *)(&s_data[num_typ_parameters*sizeof(evaluator::param_type)]);
     typename evaluator::shape_param_type *s_shape_params = (typename evaluator::shape_param_type *)(&s_rcutsq[num_typ_parameters]);
->>>>>>> a6d89517
 
     // load in the per type pair parameters
     for (unsigned int cur_offset = 0; cur_offset < num_typ_parameters; cur_offset += blockDim.x)
@@ -533,14 +529,9 @@
     This is just a driver function for gpu_compute_pair_aniso_forces_kernel(), see it for details.
 */
 template< class evaluator >
-<<<<<<< HEAD
 hipError_t gpu_compute_pair_aniso_forces(const a_pair_args_t& pair_args,
-                                          const typename evaluator::param_type *d_params)
-=======
-cudaError_t gpu_compute_pair_aniso_forces(const a_pair_args_t& pair_args,
                                           const typename evaluator::param_type *d_params,
                                           const typename evaluator::shape_param_type *d_shape_params)
->>>>>>> a6d89517
     {
     assert(d_params);
     assert(pair_args.d_rcutsq);
