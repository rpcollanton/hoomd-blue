// Copyright (c) 2009-2019 The Regents of the University of Michigan
// This file is part of the HOOMD-blue project, released under the BSD 3-Clause License.


// Maintainer:  jglaser

#include "hoomd/HOOMDMath.h"
#include "hoomd/ParticleData.cuh"
#include "hoomd/Index1D.h"
#include "hoomd/TextureTools.h"
#include "hoomd/GPUPartition.cuh"

#ifdef NVCC
#include "hoomd/WarpTools.cuh"
#endif // NVCC

/*! \file AnisoPotentialPairGPU.cuh
    \brief Defines templated GPU kernel code for calculating the anisotropic ptl pair forces and torques
*/

#ifndef __ANISO_POTENTIAL_PAIR_GPU_CUH__
#define __ANISO_POTENTIAL_PAIR_GPU_CUH__

//! Maximum number of threads (width of a warp)
const unsigned int gpu_aniso_pair_force_max_tpp = 32;

//! Wraps arguments to gpu_cgpf
struct a_pair_args_t
    {
    //! Construct a pair_args_t
    a_pair_args_t(Scalar4 *_d_force,
              Scalar4 *_d_torque,
              Scalar *_d_virial,
              const unsigned int _virial_pitch,
              const unsigned int _N,
              const unsigned int _n_max,
              const Scalar4 *_d_pos,
              const Scalar *_d_diameter,
              const Scalar *_d_charge,
              const Scalar4 *_d_orientation,
              const BoxDim& _box,
              const unsigned int *_d_n_neigh,
              const unsigned int *_d_nlist,
              const unsigned int *_d_head_list,
              const Scalar *_d_rcutsq,
              const unsigned int _ntypes,
              const unsigned int _block_size,
              const unsigned int _shift_mode,
              const unsigned int _compute_virial,
              const unsigned int _threads_per_particle,
              const GPUPartition& _gpu_partition)
                : d_force(_d_force),
                  d_torque(_d_torque),
                  d_virial(_d_virial),
                  virial_pitch(_virial_pitch),
                  N(_N),
                  n_max(_n_max),
                  d_pos(_d_pos),
                  d_diameter(_d_diameter),
                  d_charge(_d_charge),
                  d_orientation(_d_orientation),
                  box(_box),
                  d_n_neigh(_d_n_neigh),
                  d_nlist(_d_nlist),
                  d_head_list(_d_head_list),
                  d_rcutsq(_d_rcutsq),
                  ntypes(_ntypes),
                  block_size(_block_size),
                  shift_mode(_shift_mode),
                  compute_virial(_compute_virial),
                  threads_per_particle(_threads_per_particle),
                  gpu_partition(_gpu_partition)
        {
        };

    Scalar4 *d_force;                //!< Force to write out
    Scalar4 *d_torque;               //!< Torque to write out
    Scalar *d_virial;                //!< Virial to write out
    const unsigned int virial_pitch; //!< The pitch of the 2D array of virial matrix elements
    const unsigned int N;           //!< number of particles
    const unsigned int n_max;       //!< maximum size of particle data arrays
    const Scalar4 *d_pos;           //!< particle positions
    const Scalar *d_diameter;       //!< particle diameters
    const Scalar *d_charge;         //!< particle charges
    const Scalar4 *d_orientation;    //!< particle orientation to compute forces over
    const BoxDim& box;              //!< Simulation box in GPU format
    const unsigned int *d_n_neigh;  //!< Device array listing the number of neighbors on each particle
    const unsigned int *d_nlist;    //!< Device array listing the neighbors of each particle
    const unsigned int *d_head_list;//!< Device array listing beginning of each particle's neighbors
    const Scalar *d_rcutsq;          //!< Device array listing r_cut squared per particle type pair
    const unsigned int ntypes;      //!< Number of particle types in the simulation
    const unsigned int block_size;  //!< Block size to execute
    const unsigned int shift_mode;  //!< The potential energy shift mode
    const unsigned int compute_virial;  //!< Flag to indicate if virials should be computed
    const unsigned int threads_per_particle; //!< Number of threads to launch per particle
    const GPUPartition& gpu_partition;      //!< The load balancing partition of particles between GPUs
    };

#ifdef NVCC

//! Kernel for calculating pair forces
/*! This kernel is called to calculate the pair forces on all N particles. Actual evaluation of the potentials and
    forces for each pair is handled via the template class \a evaluator.

    \param d_force Device memory to write computed forces
    \param d_torque Device memory to write computed torques
    \param d_virial Device memory to write computed virials
    \param virial_pitch pitch of 2D virial array
    \param N number of particles in system
    \param d_pos particle positions
    \param d_diameter particle diameters
    \param d_charge particle charges
    \param d_orientation Quaternion data on the GPU to calculate forces on
    \param box Box dimensions used to implement periodic boundary conditions
    \param d_n_neigh Device memory array listing the number of neighbors for each particle
    \param d_nlist Device memory array containing the neighbor list contents
    \param d_head_list Device memory array listing beginning of each particle's neighbors
    \param d_params Parameters for the potential, stored per type pair
    \param d_rcutsq rcut squared, stored per type pair
    \param ntypes Number of types in the simulation
    \param tpp Number of threads per particle

    \a d_params and \a d_rcutsq must be indexed with an Index2DUpperTriangular(typei, typej) to access the
    unique value for that type pair. These values are all cached into shared memory for quick access, so a dynamic
    amount of shared memory must be allocated for this kernel launch. The amount is
    (2*sizeof(Scalar) + sizeof(typename evaluator::param_type)) * typpair_idx.getNumElements()

    Certain options are controlled via template parameters to avoid the performance hit when they are not enabled.
    \tparam evaluator EvaluatorPair class to evaluate V(r) and -delta V(r)/r
    \tparam shift_mode 0: No energy shifting is done. 1: V(r) is shifted to be 0 at rcut. 2: XPLOR switching is enabled
                       (See PotentialPair for a discussion on what that entails)
    \tparam compute_virial When non-zero, the virial tensor is computed. When zero, the virial tensor is not computed.

    <b>Implementation details</b>
    Each block will calculate the forces on a block of particles.
    Each thread will calculate the total force on one particle.
    The neighborlist is arranged in columns so that reads are fully coalesced when doing this.
*/
template< class evaluator, unsigned int shift_mode, unsigned int compute_virial, int tpp >
__global__ void gpu_compute_pair_aniso_forces_kernel(Scalar4 *d_force,
                                                     Scalar4 *d_torque,
                                                     Scalar *d_virial,
                                                     const unsigned int virial_pitch,
                                                     const unsigned int N,
                                                     const Scalar4 *d_pos,
                                                     const Scalar *d_diameter,
                                                     const Scalar *d_charge,
                                                     const Scalar4 *d_orientation,
                                                     const BoxDim box,
                                                     const unsigned int *d_n_neigh,
                                                     const unsigned int *d_nlist,
                                                     const unsigned int *d_head_list,
                                                     const typename evaluator::param_type *d_params,
                                                     const Scalar *d_rcutsq,
                                                     const unsigned int ntypes,
                                                     const unsigned int offset)
    {
    Index2D typpair_idx(ntypes);
    const unsigned int num_typ_parameters = typpair_idx.getNumElements();

    // shared arrays for per type pair parameters
    extern __shared__ char s_data[];
    typename evaluator::param_type *s_params =
        (typename evaluator::param_type *)(&s_data[0]);
    Scalar *s_rcutsq = (Scalar *)(&s_data[num_typ_parameters*sizeof(evaluator::param_type)]);

    // load in the per type pair parameters
    for (unsigned int cur_offset = 0; cur_offset < num_typ_parameters; cur_offset += blockDim.x)
        {
        if (cur_offset + threadIdx.x < num_typ_parameters)
            {
            s_rcutsq[cur_offset + threadIdx.x] = d_rcutsq[cur_offset + threadIdx.x];
            s_params[cur_offset + threadIdx.x] = d_params[cur_offset + threadIdx.x];
            }
        }
    __syncthreads();

    // start by identifying which particle we are to handle
    unsigned int idx;
    idx = blockIdx.x * (blockDim.x/tpp) + threadIdx.x/tpp;
    bool active = true;
    if (idx >= N)
        {
        // need to mask this thread, but still participate in warp-level reduction
        active = false;
        }

    // particle index
    idx += offset;

    // initialize the force to 0
    Scalar4 force = make_scalar4(Scalar(0), Scalar(0), Scalar(0), Scalar(0));
    Scalar4 torque = make_scalar4(Scalar(0), Scalar(0), Scalar(0), Scalar(0));
    Scalar virialxx = Scalar(0);
    Scalar virialxy = Scalar(0);
    Scalar virialxz = Scalar(0);
    Scalar virialyy = Scalar(0);
    Scalar virialyz = Scalar(0);
    Scalar virialzz = Scalar(0);

    if (active)
        {
<<<<<<< HEAD
            {
            // read the current neighbor index (MEM TRANSFER: 4 bytes)
            // prefetch the next value and set the current one
            cur_j = next_j;
            if (neigh_idx+tpp < n_neigh)
                next_j = d_nlist[myHead + neigh_idx + tpp];

            // get the neighbor's position (MEM TRANSFER: 16 bytes)
            Scalar4 postypej = texFetchScalar4(d_pos, aniso_pdata_pos_tex, cur_j);
            Scalar3 posj = make_scalar3(postypej.x, postypej.y, postypej.z);
            Scalar4 quatj = texFetchScalar4(d_orientation, aniso_pdata_quat_tex, cur_j);

            Scalar dj = 0.0f;
            if (evaluator::needsDiameter())
                dj = texFetchScalar(d_diameter, aniso_pdata_diam_tex, cur_j);
            else
                dj += 1.0f; // shut up compiler warning

            Scalar qj = 0.0f;
            if (evaluator::needsCharge())
                qj = texFetchScalar(d_charge, aniso_pdata_charge_tex, cur_j);
            else
                qj += 1.0f; // shut up compiler warning

            // calculate dr (with periodic boundary conditions) (FLOPS: 3)
            Scalar3 dx = posi - posj;

            // apply periodic boundary conditions: (FLOPS 12)
            dx = box.minImage(dx);

            // calculate r squared (FLOPS: 5)
            Scalar rsq = dot(dx, dx);

            // access the per type pair parameters
            unsigned int typpair = typpair_idx(__scalar_as_int(postypei.w), __scalar_as_int(postypej.w));
            Scalar rcutsq = s_rcutsq[typpair];
            const typename evaluator::param_type& param = s_params[typpair];

            // design specifies that energies are shifted if
            // 1) shift mode is set to shift
            // or 2) shift mode is explor and ron > rcut
            bool energy_shift = false;
            if (shift_mode == 1)
                energy_shift = true;

            // evaluate the potential
            Scalar3 jforce = { 0.0f, 0.0f, 0.0f };
            Scalar3 torquei = { 0.0f, 0.0f, 0.0f };
            Scalar3 torquej = { 0.0f, 0.0f, 0.0f };
            Scalar pair_eng = 0.0f;

            // constructor call
            evaluator eval(dx, quati, quatj, rcutsq, param);
            if (evaluator::needsDiameter())
                eval.setDiameter(di, dj);
            if (evaluator::needsCharge())
                eval.setCharge(qi, qj);

            // call evaluator
            eval.evaluate(jforce, pair_eng, energy_shift, torquei, torquej);

            // calculate the virial (FLOPS: ?)
            if (compute_virial)
                {
                Scalar3 jforce2 = Scalar(0.5)*jforce;
                virialxx +=  dx.x * jforce2.x;
                virialxy +=  dx.y * jforce2.x;
                virialxz +=  dx.z * jforce2.x;
                virialyy +=  dx.y * jforce2.y;
                virialyz +=  dx.z * jforce2.y;
                virialzz +=  dx.z * jforce2.z;
                }
=======
        // load in the length of the neighbor list
        unsigned int n_neigh = d_n_neigh[idx];
>>>>>>> 60513d25

        // read in the position of our particle
        Scalar4 postypei = __ldg(d_pos + idx);
        Scalar3 posi = make_scalar3(postypei.x, postypei.y, postypei.z);
        Scalar4 quati = __ldg(d_orientation + idx);

        Scalar di = Scalar(0);
        if (evaluator::needsDiameter())
            di = __ldg(d_diameter + idx);

        Scalar qi = Scalar(0);
        if (evaluator::needsCharge())
            qi = __ldg(d_charge + idx);

        unsigned int my_head = d_head_list[idx];
        unsigned int cur_j = 0;

        unsigned int next_j(0);
        next_j = threadIdx.x%tpp < n_neigh ? __ldg(d_nlist + my_head + threadIdx.x%tpp) : 0;

        // loop over neighbors
        for (int neigh_idx = threadIdx.x%tpp; neigh_idx < n_neigh; neigh_idx+=tpp)
            {
                {
                // read the current neighbor index
                // prefetch the next value and set the current one
                cur_j = next_j;
                if (neigh_idx+tpp < n_neigh)
                    {
                    next_j = __ldg(d_nlist + my_head + neigh_idx+tpp);
                    }

                // get the neighbor's position
                Scalar4 postypej = __ldg(d_pos + cur_j);
                Scalar3 posj = make_scalar3(postypej.x, postypej.y, postypej.z);
                Scalar4 quatj = __ldg(d_orientation + cur_j);

                Scalar dj = Scalar(0);
                if (evaluator::needsDiameter())
                    dj = __ldg(d_diameter + cur_j);

                Scalar qj = Scalar(0);
                if (evaluator::needsCharge())
                    qj = __ldg(d_charge + cur_j);

                // calculate dr (with periodic boundary conditions)
                Scalar3 dx = posi - posj;

                // apply periodic boundary conditions
                dx = box.minImage(dx);

                // calculate r squared
                Scalar rsq = dot(dx, dx);

                // access the per type pair parameters
                unsigned int typpair = typpair_idx(__scalar_as_int(postypei.w), __scalar_as_int(postypej.w));
                Scalar rcutsq = s_rcutsq[typpair];
                typename evaluator::param_type param = s_params[typpair];

                // design specifies that energies are shifted if
                // 1) shift mode is set to shift
                bool energy_shift = false;
                if (shift_mode == 1)
                    energy_shift = true;

                // evaluate the potential
                Scalar3 jforce = { Scalar(0), Scalar(0), Scalar(0) };
                Scalar3 torquei = { Scalar(0), Scalar(0), Scalar(0) };
                Scalar3 torquej = { Scalar(0), Scalar(0), Scalar(0) };
                Scalar pair_eng = Scalar(0);

                // constructor call
                evaluator eval(dx, quati, quatj, rcutsq, param);
                if (evaluator::needsDiameter())
                    eval.setDiameter(di, dj);
                if (evaluator::needsCharge())
                    eval.setCharge(qi, qj);

                // call evaluator
                eval.evaluate(jforce, pair_eng, energy_shift, torquei, torquej);

                // calculate the virial
                if (compute_virial)
                    {
                    Scalar3 jforce2 = Scalar(0.5)*jforce;
                    virialxx +=  dx.x * jforce2.x;
                    virialxy +=  dx.y * jforce2.x;
                    virialxz +=  dx.z * jforce2.x;
                    virialyy +=  dx.y * jforce2.y;
                    virialyz +=  dx.z * jforce2.y;
                    virialzz +=  dx.z * jforce2.z;
                    }

                // add up the force vector components
                force.x += jforce.x;
                force.y += jforce.y;
                force.z += jforce.z;
                torque.x += torquei.x;
                torque.y += torquei.y;
                torque.z += torquei.z;

                force.w += pair_eng;
                }
            }

        // potential energy per particle must be halved
        force.w *= Scalar(0.5);
        }

    // reduce force over threads in cta
    hoomd::detail::WarpReduce<Scalar, tpp> reducer;
    force.x = reducer.Sum(force.x);
    force.y = reducer.Sum(force.y);
    force.z = reducer.Sum(force.z);
    force.w = reducer.Sum(force.w);

    torque.x = reducer.Sum(torque.x);
    torque.y = reducer.Sum(torque.y);
    torque.z = reducer.Sum(torque.z);

    // now that the force calculation is complete, write out the result
    if (active && threadIdx.x % tpp == 0)
        {
        d_force[idx] = force;
        d_torque[idx] = torque;
        }

    if (compute_virial)
        {
        virialxx = reducer.Sum(virialxx);
        virialxy = reducer.Sum(virialxy);
        virialxz = reducer.Sum(virialxz);
        virialyy = reducer.Sum(virialyy);
        virialyz = reducer.Sum(virialyz);
        virialzz = reducer.Sum(virialzz);

        // if we are the first thread in the cta, write out virial to global mem
        if (active && threadIdx.x %tpp == 0)
            {
            d_virial[0*virial_pitch+idx] = virialxx;
            d_virial[1*virial_pitch+idx] = virialxy;
            d_virial[2*virial_pitch+idx] = virialxz;
            d_virial[3*virial_pitch+idx] = virialyy;
            d_virial[4*virial_pitch+idx] = virialyz;
            d_virial[5*virial_pitch+idx] = virialzz;
            }
        }
    }

template<typename T>
int aniso_get_max_block_size(T func)
    {
    cudaFuncAttributes attr;
    cudaFuncGetAttributes(&attr, func);
    int max_threads = attr.maxThreadsPerBlock;
    // number of threads has to be multiple of warp size
    max_threads -= max_threads % gpu_aniso_pair_force_max_tpp;
    return max_threads;
    }

//! Aniso pair force compute kernel launcher
/*!
 * \tparam evaluator EvaluatorPair class to evaluate V(r) and -delta V(r)/r
 * \tparam shift_mode 0: No energy shifting is done. 1: V(r) is shifted to be 0 at rcut.
 * \tparam compute_virial When non-zero, the virial tensor is computed. When zero, the virial tensor is not computed.
 * \tparam tpp Number of threads to use per particle, must be power of 2 and smaller than warp size
 *
 * Partial function template specialization is not allowed in C++, so instead we have to wrap this with a struct that
 * we are allowed to partially specialize.
 */
template<class evaluator, unsigned int shift_mode, unsigned int compute_virial, int tpp>
struct AnisoPairForceComputeKernel
    {
    //! Launcher for the pair force kernel
    /*!
     * \param pair_args Other arguments to pass onto the kernel
     * \param range Range of particle indices this GPU operates on
     * \param d_params Parameters for the potential, stored per type pair
     */

    static void launch(const a_pair_args_t& pair_args,
        std::pair<unsigned int, unsigned int> range,
        const typename evaluator::param_type *d_params)
        {
        unsigned int N = range.second - range.first;
        unsigned int offset = range.first;

        if (tpp == pair_args.threads_per_particle)
            {
            unsigned int block_size = pair_args.block_size;

            Index2D typpair_idx(pair_args.ntypes);
            unsigned int shared_bytes = (2*sizeof(Scalar) + sizeof(typename evaluator::param_type))
                                        * typpair_idx.getNumElements();

            static unsigned int max_block_size = UINT_MAX;
            if (max_block_size == UINT_MAX)
                max_block_size = aniso_get_max_block_size(gpu_compute_pair_aniso_forces_kernel<evaluator, shift_mode, compute_virial, tpp>);

            block_size = block_size < max_block_size ? block_size : max_block_size;
            dim3 grid(N / (block_size/tpp) + 1, 1, 1);

            gpu_compute_pair_aniso_forces_kernel<evaluator, shift_mode, compute_virial, tpp>
              <<<grid, block_size, shared_bytes>>>(pair_args.d_force,
                                                   pair_args.d_torque,
                                                   pair_args.d_virial,
                                                   pair_args.virial_pitch,
                                                   N,
                                                   pair_args.d_pos,
                                                   pair_args.d_diameter,
                                                   pair_args.d_charge,
                                                   pair_args.d_orientation,
                                                   pair_args.box,
                                                   pair_args.d_n_neigh,
                                                   pair_args.d_nlist,
                                                   pair_args.d_head_list,
                                                   d_params,
                                                   pair_args.d_rcutsq,
                                                   pair_args.ntypes,
                                                   offset);
            }
        else
            {
            AnisoPairForceComputeKernel<evaluator, shift_mode, compute_virial, tpp/2>::launch(pair_args, range, d_params);
            }
        }
    };

//! Template specialization to do nothing for the tpp = 0 case
template<class evaluator, unsigned int shift_mode, unsigned int compute_virial>
struct AnisoPairForceComputeKernel<evaluator, shift_mode, compute_virial, 0>
    {
    static void launch(const a_pair_args_t& pair_args, std::pair<unsigned int, unsigned int> range, const typename evaluator::param_type *d_params)
        {
        // do nothing
        }
    };


//! Kernel driver that computes lj forces on the GPU for AnisoPotentialPairGPU
/*! \param pair_args Other arguments to pass onto the kernel
    \param d_params Parameters for the potential, stored per type pair

    This is just a driver function for gpu_compute_pair_aniso_forces_kernel(), see it for details.
*/
template< class evaluator >
cudaError_t gpu_compute_pair_aniso_forces(const a_pair_args_t& pair_args,
                                          const typename evaluator::param_type *d_params)
    {
    assert(d_params);
    assert(pair_args.d_rcutsq);
    assert(pair_args.ntypes > 0);

    // iterate over active GPUs in reverse, to end up on first GPU when returning from this function
    for (int idev = pair_args.gpu_partition.getNumActiveGPUs() - 1; idev >= 0; --idev)
        {
        auto range = pair_args.gpu_partition.getRangeAndSetGPU(idev);

        // run the kernel
        if (pair_args.compute_virial)
            {
            switch (pair_args.shift_mode)
                {
                case 0:
                    {
                    AnisoPairForceComputeKernel<evaluator, 0, 1, gpu_aniso_pair_force_max_tpp>::launch(pair_args, range, d_params);
                    break;
                    }
                case 1:
                    {
                    AnisoPairForceComputeKernel<evaluator, 1, 1, gpu_aniso_pair_force_max_tpp>::launch(pair_args, range, d_params);
                    break;
                    }
                default:
                    return cudaErrorUnknown;
                }
            }
        else
            {
            switch (pair_args.shift_mode)
                {
                case 0:
                    {
                    AnisoPairForceComputeKernel<evaluator, 0, 0, gpu_aniso_pair_force_max_tpp>::launch(pair_args, range, d_params);
                    break;
                    }
                case 1:
                    {
                    AnisoPairForceComputeKernel<evaluator, 1, 0, gpu_aniso_pair_force_max_tpp>::launch(pair_args, range, d_params);
                    break;
                    }
                default:
                    return cudaErrorUnknown;
                }
            }
        }
    return cudaSuccess;
    }
#endif

#endif // __ANISO_POTENTIAL_PAIR_GPU_CUH__<|MERGE_RESOLUTION|>--- conflicted
+++ resolved
@@ -200,83 +200,8 @@
 
     if (active)
         {
-<<<<<<< HEAD
-            {
-            // read the current neighbor index (MEM TRANSFER: 4 bytes)
-            // prefetch the next value and set the current one
-            cur_j = next_j;
-            if (neigh_idx+tpp < n_neigh)
-                next_j = d_nlist[myHead + neigh_idx + tpp];
-
-            // get the neighbor's position (MEM TRANSFER: 16 bytes)
-            Scalar4 postypej = texFetchScalar4(d_pos, aniso_pdata_pos_tex, cur_j);
-            Scalar3 posj = make_scalar3(postypej.x, postypej.y, postypej.z);
-            Scalar4 quatj = texFetchScalar4(d_orientation, aniso_pdata_quat_tex, cur_j);
-
-            Scalar dj = 0.0f;
-            if (evaluator::needsDiameter())
-                dj = texFetchScalar(d_diameter, aniso_pdata_diam_tex, cur_j);
-            else
-                dj += 1.0f; // shut up compiler warning
-
-            Scalar qj = 0.0f;
-            if (evaluator::needsCharge())
-                qj = texFetchScalar(d_charge, aniso_pdata_charge_tex, cur_j);
-            else
-                qj += 1.0f; // shut up compiler warning
-
-            // calculate dr (with periodic boundary conditions) (FLOPS: 3)
-            Scalar3 dx = posi - posj;
-
-            // apply periodic boundary conditions: (FLOPS 12)
-            dx = box.minImage(dx);
-
-            // calculate r squared (FLOPS: 5)
-            Scalar rsq = dot(dx, dx);
-
-            // access the per type pair parameters
-            unsigned int typpair = typpair_idx(__scalar_as_int(postypei.w), __scalar_as_int(postypej.w));
-            Scalar rcutsq = s_rcutsq[typpair];
-            const typename evaluator::param_type& param = s_params[typpair];
-
-            // design specifies that energies are shifted if
-            // 1) shift mode is set to shift
-            // or 2) shift mode is explor and ron > rcut
-            bool energy_shift = false;
-            if (shift_mode == 1)
-                energy_shift = true;
-
-            // evaluate the potential
-            Scalar3 jforce = { 0.0f, 0.0f, 0.0f };
-            Scalar3 torquei = { 0.0f, 0.0f, 0.0f };
-            Scalar3 torquej = { 0.0f, 0.0f, 0.0f };
-            Scalar pair_eng = 0.0f;
-
-            // constructor call
-            evaluator eval(dx, quati, quatj, rcutsq, param);
-            if (evaluator::needsDiameter())
-                eval.setDiameter(di, dj);
-            if (evaluator::needsCharge())
-                eval.setCharge(qi, qj);
-
-            // call evaluator
-            eval.evaluate(jforce, pair_eng, energy_shift, torquei, torquej);
-
-            // calculate the virial (FLOPS: ?)
-            if (compute_virial)
-                {
-                Scalar3 jforce2 = Scalar(0.5)*jforce;
-                virialxx +=  dx.x * jforce2.x;
-                virialxy +=  dx.y * jforce2.x;
-                virialxz +=  dx.z * jforce2.x;
-                virialyy +=  dx.y * jforce2.y;
-                virialyz +=  dx.z * jforce2.y;
-                virialzz +=  dx.z * jforce2.z;
-                }
-=======
         // load in the length of the neighbor list
         unsigned int n_neigh = d_n_neigh[idx];
->>>>>>> 60513d25
 
         // read in the position of our particle
         Scalar4 postypei = __ldg(d_pos + idx);
@@ -334,7 +259,7 @@
                 // access the per type pair parameters
                 unsigned int typpair = typpair_idx(__scalar_as_int(postypei.w), __scalar_as_int(postypej.w));
                 Scalar rcutsq = s_rcutsq[typpair];
-                typename evaluator::param_type param = s_params[typpair];
+                const typename evaluator::param_type param = s_params[typpair];
 
                 // design specifies that energies are shifted if
                 // 1) shift mode is set to shift
