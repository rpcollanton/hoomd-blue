--- conflicted
+++ resolved
@@ -460,25 +460,7 @@
             unsigned int available_bytes = max_extra_bytes;
             for (unsigned int i = 0; i < typpair_idx.getNumElements(); ++i)
                 {
-<<<<<<< HEAD
-                // required for memory coherency
-                hipDeviceSynchronize();
-
-                // determine dynamically requested shared memory
-                char* ptr = (char*)nullptr;
-                unsigned int available_bytes = max_extra_bytes;
-                for (unsigned int i = 0; i < typpair_idx.getNumElements(); ++i)
-                    {
-                    params[i].allocate_shared(ptr, available_bytes);
-                    }
-                for (unsigned int i = 0; i < pair_args.ntypes; ++i)
-                    {
-                    shape_params[i].allocate_shared(ptr, available_bytes);
-                    }
-                extra_bytes = max_extra_bytes - available_bytes;
-=======
                 params[i].load_shared(ptr, available_bytes);
->>>>>>> ed60448e
                 }
             for (unsigned int i = 0; i < pair_args.ntypes; ++i)
                 {
