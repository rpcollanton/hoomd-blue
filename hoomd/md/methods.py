# coding: utf-8

# Copyright (c) 2009-2019 The Regents of the University of Michigan
# This file is part of the HOOMD-blue project, released under the BSD 3-Clause License.

# Maintainer: joaander / All Developers are free to add commands for new features


from hoomd.md import _md
import hoomd
from hoomd.operation import _HOOMDBaseObject
from hoomd.parameterdicts import ParameterDict, TypeParameterDict
from hoomd.filter import ParticleFilter
from hoomd.typeparam import TypeParameter
from hoomd.typeconverter import OnlyType, OnlyIf, to_type_converter
from hoomd.variant import Variant
from collections.abc import Sequence


class _Method(_HOOMDBaseObject):
    """Base class integration method.

    Provides common methods for all subclasses.

    Note:
        Users should use the subclasses and not instantiate `_Method` directly.
    """

class NVT(_Method):
    r"""NVT Integration via the Nosé-Hoover thermostat.

    Args:
        filter (`hoomd.filter.ParticleFilter`): Subset of particles on which to
            apply this method.

        kT (`hoomd.variant.Variant` or `float`): Temperature set point
            for the Nosé-Hoover thermostat. (in energy units).

        tau (`float`): Coupling constant for the Nosé-Hoover thermostat.
            (in time units).

    `NVT` performs constant volume, constant temperature simulations
    using the Nosé-Hoover thermostat, using the MTK equations described in Refs.
    `G. J. Martyna, D. J. Tobias, M. L. Klein  1994
    <http://dx.doi.org/10.1063/1.467468>`_ and `J. Cao, G. J. Martyna 1996
    <http://dx.doi.org/10.1063/1.470959>`_.

    :math:`\tau` is related to the Nosé mass :math:`Q` by

    .. math::

        \tau = \sqrt{\frac{Q}{g k_B T_0}}

    where :math:`g` is the number of degrees of freedom, and :math:`k_B T_0` is
    the set point (*kT* above).

    Note:
        Coupling constant `tau` in Nosé-Hoover thermostat should be set within
        reasonable range to avoid abrupt fluctuation in temperature in case of
        small `tau` , also to avoid long time to equilibrate in case of large
        `tau`. Recommended value for most of systems is ``100 * dt``, where
        ``dt`` is the length of the time step.

    .. todo:: Rotational degrees of freedom

        `NVT` integrates rotational degrees of freedom.

    Examples::

        nvt=hoomd.md.methods.NVT(filter=hoomd.filter.All(), kT=1.0, tau=0.5)
        integrator = hoomd.md.Integrator(dt=0.005, methods=[nvt], forces=[lj])


    Attributes:
        filter (hoomd.filter.ParticleFilter): Subset of particles on which to
            apply this method.

        kT (hoomd.variant.Variant): Temperature set point
            for the Nosé-Hoover thermostat. (in energy units).

        tau (float): Coupling constant for the Nosé-Hoover thermostat. (in time
            units).

        translational_thermostat_dof (tuple[float, float]): Additional degrees
            of freedom for the translational thermostat (:math:`\xi`,
            :math:`\eta`)

        rotational_thermostat_dof (tuple[float, float]): Additional degrees
            of freedom for the rotational thermostat (:math:`\xi_\mathrm{rot}`,
            :math:`\eta_\mathrm{rot}`)
    """

    def __init__(self, filter, kT, tau):

        # store metadata
        param_dict = ParameterDict(
            filter=ParticleFilter,
            kT=Variant,
            tau=float(tau),
            translational_thermostat_dof=(float, float),
            rotational_thermostat_dof=(float, float)
        )
        param_dict.update(
            dict(kT=kT,
                 filter=filter,
                 translational_thermostat_dof=(0, 0),
                 rotational_thermostat_dof=(0, 0)))
        # set defaults
        self._param_dict.update(param_dict)

    def _attach(self):

        # initialize the reflected cpp class
        if isinstance(self._simulation.device, hoomd.device.CPU):
            my_class = _md.TwoStepNVTMTK
            thermo_cls = _md.ComputeThermo
        else:
            my_class = _md.TwoStepNVTMTKGPU
            thermo_cls = _md.ComputeThermoGPU

        group = self._simulation.state._get_group(self.filter)
        cpp_sys_def = self._simulation.state._cpp_sys_def
        thermo = thermo_cls(cpp_sys_def, group, "")
        self._cpp_obj = my_class(cpp_sys_def,
                                 group,
                                 thermo,
                                 self.tau,
                                 self.kT,
                                 "")
        super()._attach()


<<<<<<< HEAD
    def thermalize_extra_dof(self, seed):
        r"""Set the thermostat momenta to random values.

        Args:
            seed (int): Random number seed

        The `NVT` equations of motion include a translational thermostat
        momentum (:math:`\xi`) and position (:math:`\eta`).
        `thermalize_extra_dof` sets a random value for the momentum :math:`\xi`.
        When `Integrator.aniso` is `True`, it also sets a random value for the
        rotational thermostat momentum :math:`\xi_{\mathrm{rot}}`. Call
        `thermalize_extra_dof` to set a new random state for the thermostat.

        .. important::
            You must call `Simulation.run` before `thermalize_extra_dof`.
            Call ``run(steps=0)`` to prepare a newly created `Simulation`.

        .. seealso:: `State.thermalize_particle_momenta`

        Note:
            The seed for the pseudorandom number stream includes the
            simulation timestep and the provided *seed*.
        """
        if not self._attached:
            raise RuntimeError(
                "Call Simulation.run(0) before thermalize_extra_dof")

        self._cpp_obj.thermalizeExtraDOF(seed, self._simulation.timestep)



=======
>>>>>>> e93100e1
class NPT(_Method):
    R""" NPT Integration via MTK barostat-thermostat.

    Args:
        filter (`hoomd.filter.ParticleFilter`): Subset of particles on which to
            apply this method.

        kT (`hoomd.variant.Variant` or `float`): Temperature set point for the
            thermostat. (in energy units).

        tau (`float`): Coupling constant for the thermostat (in time units).

        S (`list` [ `hoomd.variant.Variant` ] or `float`): Stress components set
            point for the barostat (in pressure units).  In Voigt notation:
            :math:`[S_{xx}, S_{yy}, S_{zz}, S_{yz}, S_{xz}, S_{xy}]`.  In case
            of isotropic pressure P (:math:`[p, p, p, 0, 0, 0]`), use ``S = p``.

        tauS (`float`): Coupling constant for the barostat (in time units).

        couple (`str`): Couplings of diagonal elements of the stress tensor,
            can be "none", "xy", "xz","yz", or "all", default to "all".

        box_dof(`list` [ `bool` ]): Box degrees of freedom with six boolean
            elements corresponding to x, y, z, xy, xz, yz, each. Default to
            [True,True,True,False,False,False]). If turned on to True,
            rescale corresponding lengths or tilt factors and components of
            particle coordinates and velocities.

        rescale_all (`bool`): if True, rescale all particles, not only those in
            the group, Default to False.

        gamma (`float`): Dimensionless damping factor for the box degrees of
            freedom, Default to 0.

    `NPT` performs constant pressure, constant temperature simulations, allowing
    for a fully deformable simulation box.

    The integration method is based on the rigorous Martyna-Tobias-Klein
    equations of motion for NPT. For optimal stability, the update equations
    leave the phase-space measure invariant and are manifestly time-reversible.

    By default, `NPT` performs integration in a cubic box under hydrostatic
    pressure by simultaneously rescaling the lengths *Lx*, *Ly* and *Lz* of the
    simulation box.

    `NPT` can also perform more advanced integration modes. The integration mode
    is specified by a set of couplings and by specifying the box degrees of
    freedom that are put under barostat control.

    Couplings define which diagonal elements of the pressure tensor
    :math:`P_{\alpha,\beta}` should be averaged over, so that the corresponding
    box lengths are rescaled by the same amount.

    Valid couplings are:

    - none (all box lengths are updated independently)
    - xy (*Lx* and *Ly* are coupled)
    - xz (*Lx* and *Lz* are coupled)
    - yz (*Ly* and *Lz* are coupled)
    - all (*Lx* and *Ly* (and *Lz* if 3D) are coupled)

    The default coupling is **all**, i.e. the ratios between all box lengths
    stay constant.

    Degrees of freedom of the box specify which lengths and tilt factors of the
    box should be updated, and how particle coordinates and velocities should be
    rescaled. The ``box_dof`` tuple controls the way the box is rescaled and
    updated. The first three elements ``box_dof[:3]`` controls whether the x, y,
    and z box lengths are rescaled and updated, respectively. The last three
    entries ``box_dof[3:]`` control the rescaling or the tilt factors xy, xz,
    and yz. All options also appropriately rescale particle coordinates and
    velocities.

    By default, the x, y, and z degrees of freedom are updated.
    ``[True,True,True,False,False,False]``

    Note:
        If any of the diagonal x, y, z degrees of freedom is not being
        integrated, pressure tensor components along that direction are not
        considered for the remaining degrees of freedom.

    For example:

    - Specifying all couplings and x, y, and z degrees of freedom amounts to
      cubic symmetry (default)
    - Specifying xy couplings and x, y, and z degrees of freedom amounts to
      tetragonal symmetry.
    - Specifying no couplings and all degrees of freedom amounts to a fully
      deformable triclinic unit cell


    For the MTK equations of motion, see:

    * `G. J. Martyna, D. J. Tobias, M. L. Klein  1994 <http://dx.doi.org/10.1063/1.467468>`_
    * `M. E. Tuckerman et. al. 2006 <http://dx.doi.org/10.1088/0305-4470/39/19/S18>`_
    * `T. Yu et. al. 2010 <http://dx.doi.org/10.1016/j.chemphys.2010.02.014>`_
    *  Glaser et. al (2013), unpublished


    :math:`\tau` is related to the Nosé mass :math:`Q` by

    .. math::

        \tau = \sqrt{\frac{Q}{g k_B T_0}}

    where :math:`g` is the number of degrees of freedom, and :math:`k_B T_0` is
    the set point (*kT* above).

    Note:
        Coupling constant for barostat `tauS` should be set within appropriate
        range for pressure and volume to fluctuate in reasonable rate and
        equilibrate. Too small `tauS` can cause abrupt fluctuation, whereas too
        large `tauS` would take long time to equilibrate. In most of systems,
        recommended value for `tauS` is ``1000 * dt``, where ``dt`` is the
        length of the time step.

    Examples::

        npt = hoomd.md.methods.NPT(filter=hoomd.filter.All(), tau=1.0, kT=0.65,
        tauS = 1.2, S=2.0)
        # orthorhombic symmetry
        npt = hoomd.md.methods.NPT(filter=hoomd.filter.All(), tau=1.0, kT=0.65,
        tauS = 1.2, S=2.0, couple="none")
        # tetragonal symmetry
        npt = hoomd.md.methods.NPT(filter=hoomd.filter.All(), tau=1.0, kT=0.65,
        tauS = 1.2, S=2.0, couple="xy")
        # triclinic symmetry
        npt = hoomd.md.methods.NPT(filter=hoomd.filter.All(), tau=1.0, kT=0.65,
        tauS = 1.2, S=2.0, couple="none", rescale_all=True)
        integrator = hoomd.md.Integrator(dt=0.005, methods=[npt], forces=[lj])

    Attributes:
        filter (hoomd.filter.ParticleFilter): Subset of particles on which to
            apply this method.

        kT (hoomd.variant.Variant): Temperature set point for the
            thermostat. (in energy units).

        tau (float): Coupling constant for the thermostat (in time units).

        S (List[hoomd.variant.Variant]): Stress components set
            point for the barostat (in pressure units).
            In Voigt notation,
            :math:`[S_{xx}, S_{yy}, S_{zz}, S_{yz}, S_{xz}, S_{xy}]`. Stress can
            be reset after method object is created. For example, An isoropic
            pressure can be set by ``npt.S = 4.``

        tauS (float): Coupling constant for the barostat (in time units).

        couple (str): Couplings of diagonal elements of the stress tensor,
            can be "none", "xy", "xz","yz", or "all".

        box_dof(List[bool]): Box degrees of freedom with six boolean elements
            corresponding to x, y, z, xy, xz, yz, each.

        rescale_all (bool): if True, rescale all particles, not only those in
            the group.

        gamma (float): Dimensionless damping factor for the box degrees of
            freedom.

        translational_thermostat_dof (tuple[float, float]): Additional degrees
            of freedom for the translational thermostat (:math:`\xi`,
            :math:`\eta`)

        rotational_thermostat_dof (tuple[float, float]): Additional degrees
            of freedom for the rotational thermostat (:math:`\xi_\mathrm{rot}`,
            :math:`\eta_\mathrm{rot}`)

        barostat_dof (tuple[float, float, float, float, float, float]):
            Additional degrees of freedom for the barostat (:math:`\nu_{xx}`,
            :math:`\nu_{xy}`, :math:`\nu_{xz}`, :math:`\nu_{yy}`,
            :math:`\nu_{yz}`, :math:`\nu_{zz}`)
    """
    def __init__(self, filter, kT, tau, S, tauS, couple, box_dof=[True,True,True,False,False,False], rescale_all=False, gamma=0.0):


        # store metadata
        param_dict = ParameterDict(
            filter=ParticleFilter,
            kT=Variant,
            tau=float(tau),
            S=OnlyIf(to_type_converter((Variant,)*6), preprocess=self.__preprocess_stress),
            tauS=float(tauS),
            couple=str(couple),
            box_dof=(bool,)*6,
            rescale_all=bool(rescale_all),
            gamma=float(gamma),
            translational_thermostat_dof=(float, float),
            rotational_thermostat_dof=(float, float),
            barostat_dof=(float, float, float, float, float, float)
            )
        param_dict.update(
            dict(filter=filter,
                 kT=kT,
                 S=S,
                 couple=couple,
                 box_dof=box_dof,
                 translational_thermostat_dof=(0, 0),
                 rotational_thermostat_dof=(0, 0),
                 barostat_dof=(0, 0, 0, 0, 0, 0)))

        # set defaults
        self._param_dict.update(param_dict)


    def _attach(self):
        # initialize the reflected c++ class
        if isinstance(self._simulation.device, hoomd.device.CPU):
            cpp_cls = _md.TwoStepNPTMTK
            thermo_cls = _md.ComputeThermo
        else:
            cpp_cls = _md.TwoStepNPTMTKGPU
            thermo_cls = _md.ComputeThermoGPU

        cpp_sys_def = self._simulation.state._cpp_sys_def
        thermo_group = self._simulation.state._get_group(self.filter)

        thermo_half_step = thermo_cls(cpp_sys_def,
                            thermo_group,
                            "")

        thermo_full_step = thermo_cls(cpp_sys_def,
                              thermo_group,
                              "")

        self._cpp_obj = cpp_cls(cpp_sys_def,
                                 thermo_group,
                                 thermo_half_step,
                                 thermo_full_step,
                                 self.tau,
                                 self.tauS,
                                 self.kT,
                                 self.S,
                                 self.couple,
                                 self.box_dof,
                                 False)

        # Attach param_dict and typeparam_dict
        super()._attach()

    def __preprocess_stress(self,value):
        if isinstance(value, Sequence):
            if len(value) != 6:
                raise ValueError(
                    "Expected a single hoomd.variant.Variant / float or six.")
            return tuple(value)
        else:
            return (value,value,value,0,0,0)


<<<<<<< HEAD
    def thermalize_extra_dof(self, seed):
        r"""Set the thermostat momenta to random values.

        Args:
            seed (int): Random number seed

        The `NPT` equations of motion include a translational thermostat
        momentum :math:`\xi`, thermostat position :math:`\eta`, and a barostat
        tensor :math:`\nu_{\mathrm{ij}}`. `thermalize_extra_dof` sets a random
        value for the momentum :math:`\xi` and the barostat
        :math:`\nu_{\mathrm{ij}}`. When `Integrator.aniso` is `True`, it also
        sets a random value for the rotational thermostat momentum
        :math:`\xi_{\mathrm{rot}}`. Call `thermalize_extra_dof` to set a new
        random state for the thermostat and barostat.

        .. important::
            You must call `Simulation.run` before `thermalize_extra_dof`.
            Call ``run(steps=0)`` to prepare a newly created `Simulation`.

        .. seealso:: `State.thermalize_particle_momenta`

        Note:
            The seed for the pseudorandom number stream includes the
            simulation timestep and the provided *seed*.
        """
        if not self._attached:
            raise RuntimeError(
                "Call Simulation.run(0) before thermalize_extra_dof")

        self._cpp_obj.thermalizeExtraDOF(seed, self._simulation.timestep)



=======
>>>>>>> e93100e1
class nph(NPT):
    R""" NPH Integration via MTK barostat-thermostat..

    Args:
        params: keyword arguments passed to :py:class:`NPT`.
        gamma: (:py:obj:`float`, units of energy): Damping factor for the box degrees of freedom

    :py:class:`nph` performs constant pressure (NPH) simulations using a Martyna-Tobias-Klein barostat, an
    explicitly reversible and measure-preserving integration scheme. It allows for fully deformable simulation
    cells and uses the same underlying integrator as :py:class:`NPT` (with *nph=True*).

    The available options are identical to those of :py:class:`NPT`, except that *kT* cannot be specified.
    For further information, refer to the documentation of :py:class:`NPT`.

    Note:
         A time scale *tauP* for the relaxation of the barostat is required. This is defined as the
         relaxation time the barostat would have at an average temperature *T_0 = 1*, and it
         is related to the internally used (Andersen) Barostat mass :math:`W` via
         :math:`W=d N T_0 \tau_P^2`, where :math:`d` is the dimensionality and :math:`N` the number
         of particles.

    :py:class:`nph` is an integration method and must be used with ``mode_standard``.

    Examples::

        # Triclinic unit cell
        nph=integrate.nph(group=all, P=2.0, tauP=1.0, couple="none", all=True)
        # Cubic unit cell
        nph = integrate.nph(group=all, P=2.0, tauP=1.0)
        # Relax the box
        nph = integrate.nph(group=all, P=0, tauP=1.0, gamma=0.1)
    """
    def __init__(self, **params):

        # initialize base class
        npt.__init__(self, nph=True, kT=1.0, **params)

    def randomize_velocities(self, kT, seed):
        R""" Assign random velocities and angular momenta to particles in the
        group, sampling from the Maxwell-Boltzmann distribution. This method
        considers the dimensionality of the system and particle anisotropy, and
        removes drift (the center of mass velocity).

        .. versionadded:: 2.3

        Starting in version 2.5, `randomize_velocities` also chooses random values
        for the internal integrator variables.

        Args:
            kT (float): Temperature (in energy units)
            seed (int): Random number seed

        Note:
            Randomization is applied at the start of the next call to ```hoomd.run```.

        Example::

            integrator = md.integrate.nph(group=group.all(), P=2.0, tauP=1.0)
            integrator.randomize_velocities(kT=1.0, seed=42)
            run(100)

        """
        self.cpp_method.setRandomizeVelocitiesParams(kT, seed)


class NVE(_Method):
    R""" NVE Integration via Velocity-Verlet

    Args:
        filter (`hoomd.filter.ParticleFilter`): Subset of particles on which to
         apply this method.

        limit (None or `float`): Enforce that no particle moves more than a
            distance of a limit in a single time step. Defaults to None

    `NVE` performs constant volume, constant energy simulations using
    the standard Velocity-Verlet method. For poor initial conditions that
    include overlapping atoms, a limit can be specified to the movement a
    particle is allowed to make in one time step. After a few thousand time
    steps with the limit set, the system should be in a safe state to continue
    with unconstrained integration.

    Note:
        With an active limit, Newton's third law is effectively **not** obeyed
        and the system can gain linear momentum. Activate the
        :py:class:`hoomd.md.update.zero_momentum` updater during the limited NVE
        run to prevent this.


    Examples::

        nve = hoomd.md.methods.NVE(filter=hoomd.filter.All())
        integrator = hoomd.md.Integrator(dt=0.005, methods=[nve], forces=[lj])


    Attributes:
        filter (hoomd.filter.ParticleFilter): Subset of particles on which to
            apply this method.

        limit (None or float): Enforce that no particle moves more than a
            distance of a limit in a single time step. Defaults to None

    """

    def __init__(self, filter, limit=None):

        # store metadata
        param_dict = ParameterDict(
            filter=ParticleFilter,
            limit=OnlyType(float, allow_none=True),
            zero_force=OnlyType(bool, allow_none=False),
        )
        param_dict.update(dict(filter=filter, limit=limit, zero_force=False))

        # set defaults
        self._param_dict.update(param_dict)

    def _attach(self):

        # initialize the reflected c++ class
        if isinstance(self._simulation.device, hoomd.device.CPU):
            self._cpp_obj = _md.TwoStepNVE(self._simulation.state._cpp_sys_def,
                                        self._simulation.state._get_group(self.filter), False)
        else:
            self._cpp_obj = _md.TwoStepNVEGPU(self._simulation.state._cpp_sys_def,
                                 self._simulation.state._get_group(self.filter))

        # Attach param_dict and typeparam_dict
        super()._attach()


class Langevin(_Method):
    R""" Langevin dynamics.

    Args:
        filter (`hoomd.filter.ParticleFilter`): Subset of particles to
            apply this method to.

        kT (`hoomd.variant.Variant` or `float`): Temperature of the
            simulation (in energy units).

        seed (`int`): Random seed to use for generating
            :math:`\vec{F}_\mathrm{R}`.

        alpha (`float`): When set, use :math:`\alpha d_i` for the drag
            coefficient where :math:`d_i` is particle diameter.
            Defaults to None.

        tally_reservoir_energy (`bool`): If true, the energy exchange
            between the thermal reservoir and the particles is tracked. Total
            energy conservation can then be monitored by adding
            ``langevin_reservoir_energy_groupname`` to the logged quantities.
            Defaults to False.

    .. rubric:: Translational degrees of freedom

    `Langevin` integrates particles forward in time according to the
    Langevin equations of motion:

    .. math::

        m \frac{d\vec{v}}{dt} = \vec{F}_\mathrm{C} - \gamma \cdot \vec{v} +
        \vec{F}_\mathrm{R}

        \langle \vec{F}_\mathrm{R} \rangle = 0

        \langle |\vec{F}_\mathrm{R}|^2 \rangle = 2 d kT \gamma / \delta t

    where :math:`\vec{F}_\mathrm{C}` is the force on the particle from all
    potentials and constraint forces, :math:`\gamma` is the drag coefficient,
    :math:`\vec{v}` is the particle's velocity, :math:`\vec{F}_\mathrm{R}` is a
    uniform random force, and :math:`d` is the dimensionality of the system (2
    or 3).  The magnitude of the random force is chosen via the
    fluctuation-dissipation theorem to be consistent with the specified drag and
    temperature, :math:`T`.  When :math:`kT=0`, the random force
    :math:`\vec{F}_\mathrm{R}=0`.

    `Langevin` generates random numbers by hashing together the
    particle tag, user seed, and current time step index. See `C. L. Phillips
    et. al. 2011 <http://dx.doi.org/10.1016/j.jcp.2011.05.021>`_ for more
    information.

    .. attention::

        Change the seed if you reset the simulation time step to 0.
        If you keep the same seed, the simulation will continue with the same
        sequence of random numbers used previously and may cause unphysical
        correlations.

        For MPI runs: all ranks other than 0 ignore the seed input and use the
        value of rank 0.

    Langevin dynamics includes the acceleration term in the Langevin equation
    and is useful for gently thermalizing systems using a small gamma. This
    assumption is valid when underdamped: :math:`\frac{m}{\gamma} \gg \delta t`.
    Use `Brownian` if your system is not underdamped.

    `Langevin` uses the same integrator as `NVE` with the additional force term
    :math:`- \gamma \cdot \vec{v} + \vec{F}_\mathrm{R}`. The random force
    :math:`\vec{F}_\mathrm{R}` is drawn from a uniform random number
    distribution.

    You can specify :math:`\gamma` in two ways:

    1. Specify :math:`\alpha` which scales the particle diameter to
       :math:`\gamma = \alpha d_i`. The units of :math:`\alpha` are
       mass / distance / time.
    2. After the method object is created, specify the
       attribute ``gamma`` and ``gamma_r`` for rotational damping or random
       torque to assign them directly, with independent values for each
       particle type in the system.

    Warning:
        When restarting a simulation, the energy of the reservoir will be reset
        to zero.

    Examples::

        langevin = hoomd.md.methods.Langevin(filter=hoomd.filter.All(), kT=0.2,
        seed=1, alpha=1.0)
        integrator = hoomd.md.Integrator(dt=0.001, methods=[langevin],
        forces=[lj])

    Examples of using ``gamma`` or ``gamma_r`` on drag coefficient::

        langevin = hoomd.md.methods.Langevin(filter=hoomd.filter.All(), kT=0.2,
        seed=1)
        langevin.gamma.default = 2.0
        langevin.gamma_r.default = [1.0,2.0,3.0]

    Attributes:
        filter (hoomd.filter.ParticleFilter): Subset of particles to
            apply this method to.

        kT (hoomd.variant.Variant): Temperature of the
            simulation (in energy units).

        seed (int): Random seed to use for generating
            :math:`\vec{F}_\mathrm{R}`.

        alpha (float): When set, use :math:`\alpha d_i` for the drag
            coefficient where :math:`d_i` is particle diameter.
            Defaults to None.

        gamma (TypeParameter[ ``particle type``, `float` ]): The drag
            coefficient can be directly set instead of the ratio of particle
            diameter (:math:`\gamma = \alpha d_i`). The type of ``gamma``
            parameter is either positive float or zero.

        gamma_r (TypeParameter[ ``particle type``, [ `float`, `float` , `float` ]]):
            The rotational drag coefficient can be set. The type of ``gamma_r``
            parameter is a tuple of three float. The type of each element of
            tuple is either positive float or zero.

    """

    def __init__(self, filter, kT, seed, alpha=None,
                 tally_reservoir_energy=False):

        # store metadata
        param_dict = ParameterDict(
            filter=ParticleFilter,
            kT=Variant,
            seed=int(seed),
            alpha=OnlyType(float, allow_none=True),
            tally_reservoir_energy=bool(tally_reservoir_energy),
        )
        param_dict.update(dict(kT=kT, alpha=alpha, filter=filter))
        # set defaults
        self._param_dict.update(param_dict)

        gamma = TypeParameter('gamma', type_kind='particle_types',
                              param_dict=TypeParameterDict(1., len_keys=1)
                              )

        gamma_r = TypeParameter('gamma_r', type_kind='particle_types',
                                param_dict=TypeParameterDict((1., 1., 1.),
                                                             len_keys=1)
                                )

        self._extend_typeparam([gamma,gamma_r])

    def _attach(self):

        # initialize the reflected c++ class
        if isinstance(self._simulation.device, hoomd.device.CPU):
            my_class = _md.TwoStepLangevin
        else:
            my_class = _md.TwoStepLangevinGPU

        self._cpp_obj = my_class(self._simulation.state._cpp_sys_def,
                                 self._simulation.state._get_group(self.filter),
                                 self.kT, self.seed)

        # Attach param_dict and typeparam_dict
        super()._attach()


class Brownian(_Method):
    R""" Brownian dynamics.

    Args:
        filter (`hoomd.filter.ParticleFilter`): Subset of particles to
            apply this method to.

        kT (`hoomd.variant.Variant` or `float`): Temperature of the
            simulation (in energy units).

        seed (`int`): Random seed to use for generating
            :math:`\vec{F}_\mathrm{R}`.

        alpha (`float`): When set, use :math:`\alpha d_i` for the
            drag coefficient where :math:`d_i` is particle diameter.
            Defaults to None.

    `Brownian` integrates particles forward in time according to the overdamped
    Langevin equations of motion, sometimes called Brownian dynamics, or the
    diffusive limit.

    .. math::

        \frac{d\vec{x}}{dt} = \frac{\vec{F}_\mathrm{C} +
        \vec{F}_\mathrm{R}}{\gamma}

        \langle \vec{F}_\mathrm{R} \rangle = 0

        \langle |\vec{F}_\mathrm{R}|^2 \rangle = 2 d k T \gamma / \delta t

        \langle \vec{v}(t) \rangle = 0

        \langle |\vec{v}(t)|^2 \rangle = d k T / m


    where :math:`\vec{F}_\mathrm{C}` is the force on the particle from all
    potentials and constraint forces, :math:`\gamma` is the drag coefficient,
    :math:`\vec{F}_\mathrm{R}` is a uniform random force, :math:`\vec{v}` is the
    particle's velocity, and :math:`d` is the dimensionality of the system.
    The magnitude of the random force is chosen via the fluctuation-dissipation
    theorem to be consistent with the specified drag and temperature, :math:`T`.
    When :math:`kT=0`, the random force :math:`\vec{F}_\mathrm{R}=0`.

    `Brownian` generates random numbers by hashing together the particle tag,
    user seed, and current time step index. See
    `C. L. Phillips et. al. 2011 <http://dx.doi.org/10.1016/j.jcp.2011.05.021>`_
    for more information.

    .. attention::
        Change the seed if you reset the simulation time step to 0. If you keep
        the same seed, the simulation will continue with the same sequence of
        random numbers used previously and may cause unphysical correlations.

        For MPI runs: all ranks other than 0 ignore the seed input and use the
        value of rank 0.

    `Brownian` uses the integrator from `I. Snook, The Langevin and Generalised
    Langevin Approach to the Dynamics of Atomic, Polymeric and Colloidal Systems
    , 2007, section 6.2.5 <http://dx.doi.org/10.1016/B978-0-444-52129-3.50028-6>`_,
    with the exception that :math:`\vec{F}_\mathrm{R}` is drawn from a
    uniform random number distribution.

    In Brownian dynamics, particle velocities are completely decoupled from
    positions. At each time step, `Brownian` draws a new velocity
    distribution consistent with the current set temperature so that
    `hoomd.compute.thermo` will report appropriate temperatures and
    pressures if logged or needed by other commands.

    Brownian dynamics neglects the acceleration term in the Langevin equation.
    This assumption is valid when overdamped:
    :math:`\frac{m}{\gamma} \ll \delta t`. Use `Langevin` if your
    system is not overdamped.

    You can specify :math:`\gamma` in two ways:

    1. Specify :math:`\alpha` which scales the particle diameter to
       :math:`\gamma = \alpha d_i`. The units of :math:`\alpha` are mass /
       distance / time.
    2. After the method object is created, specify the attribute ``gamma``
       and ``gamma_r`` for rotational damping or random torque to assign them
       directly, with independent values for each particle type in the
       system.

    Examples::

        brownian = hoomd.md.methods.Brownian(filter=hoomd.filter.All(), kT=0.2,
        seed=1, alpha=1.0)
        integrator = hoomd.md.Integrator(dt=0.001, methods=[brownian],
        forces=[lj])


    Examples of using ``gamma`` pr ``gamma_r`` on drag coefficient::

        brownian = hoomd.md.methods.Brownian(filter=hoomd.filter.All(), kT=0.2,
        seed=1)
        brownian.gamma.default = 2.0
        brownian.gamma_r.default = [1.0, 2.0, 3.0]


    Attributes:
        filter (hoomd.filter.ParticleFilter): Subset of particles to
            apply this method to.

        kT (hoomd.variant.Variant): Temperature of the
            simulation (in energy units).

        seed (int): Random seed to use for generating
            :math:`\vec{F}_\mathrm{R}`.

        alpha (float): When set, use :math:`\alpha d_i` for the drag
            coefficient where :math:`d_i` is particle diameter.
            Defaults to None.

        gamma (TypeParameter[ ``particle type``, `float` ]): The drag
            coefficient can be directly set instead of the ratio of particle
            diameter (:math:`\gamma = \alpha d_i`). The type of ``gamma``
            parameter is either positive float or zero.

        gamma_r (TypeParameter[ ``particle type``, [ `float`, `float`, `float` ] ]):
            The rotational drag coefficient can be set. The type of ``gamma_r``
            parameter is a tuple of three float. The type of each element of
            tuple is either positive float or zero.
    """

    def __init__(self, filter, kT, seed, alpha=None):

        # store metadata
        param_dict = ParameterDict(
            filter=ParticleFilter,
            kT=Variant,
            seed=int(seed),
            alpha=OnlyType(float, allow_none=True),
            )
        param_dict.update(dict(kT=kT, alpha=alpha, filter=filter))

        #set defaults
        self._param_dict.update(param_dict)

        gamma = TypeParameter('gamma', type_kind='particle_types',
                              param_dict=TypeParameterDict(1., len_keys=1)
                              )

        gamma_r = TypeParameter('gamma_r', type_kind='particle_types',
                                param_dict=TypeParameterDict((1., 1., 1.), len_keys=1)
                                )
        self._extend_typeparam([gamma,gamma_r])


    def _attach(self):

        # initialize the reflected c++ class
        sim = self._simulation
        if isinstance(sim.device, hoomd.device.CPU):
            self._cpp_obj = _md.TwoStepBD(sim.state._cpp_sys_def,
                                          sim.state._get_group(self.filter),
                                          self.kT, self.seed)
        else:
            self._cpp_obj = _md.TwoStepBDGPU(sim.state._cpp_sys_def,
                                             sim.state._get_group(self.filter),
                                             self.kT, self.seed)

        # Attach param_dict and typeparam_dict
        super()._attach()


class berendsen(_Method):
    R""" Applies the Berendsen thermostat.

    Args:
        group (``hoomd.group``): Group to which the Berendsen thermostat will be applied.
        kT (:py:mod:`hoomd.variant` or :py:obj:`float`): Temperature of thermostat. (in energy units).
        tau (float): Time constant of thermostat. (in time units)

    :py:class:`berendsen` rescales the velocities of all particles on each time step. The rescaling is performed so that
    the difference in the current temperature from the set point decays exponentially:
    `Berendsen et. al. 1984 <http://dx.doi.org/10.1063/1.448118>`_.

    .. math::

        \frac{dT_\mathrm{cur}}{dt} = \frac{T - T_\mathrm{cur}}{\tau}

    .. attention::
        :py:class:`berendsen` does not function with MPI parallel simulations.

    .. attention::
        :py:class:`berendsen` does not integrate rotational degrees of freedom.
    """
    def __init__(self, group, kT, tau):

        # Error out in MPI simulations
        if (hoomd.version.mpi_enabled):
            if hoomd.context.current.system_definition.getParticleData().getDomainDecomposition():
                hoomd.context.current.device.cpp_msg.error("integrate.berendsen is not supported in multi-processor simulations.\n\n")
                raise RuntimeError("Error setting up integration method.")

        # initialize base class
        _Method.__init__(self)

        # setup the variant inputs
        kT = hoomd.variant._setup_variant_input(kT)

        # create the compute thermo
        thermo = hoomd.compute._get_unique_thermo(group = group)

        # initialize the reflected c++ class
        if not hoomd.context.current.device.cpp_exec_conf.isCUDAEnabled():
            self.cpp_method = _md.TwoStepBerendsen(hoomd.context.current.system_definition,
                                                     group.cpp_group,
                                                     thermo.cpp_compute,
                                                     tau,
                                                     kT.cpp_variant)
        else:
            self.cpp_method = _md.TwoStepBerendsenGPU(hoomd.context.current.system_definition,
                                                        group.cpp_group,
                                                        thermo.cpp_compute,
                                                        tau,
                                                        kT.cpp_variant)

        # store metadata
        self.kT = kT
        self.tau = tau
        self.metadata_fields = ['kT','tau']

    def randomize_velocities(self, seed):
        R""" Assign random velocities and angular momenta to particles in the
        group, sampling from the Maxwell-Boltzmann distribution. This method
        considers the dimensionality of the system and particle anisotropy, and
        removes drift (the center of mass velocity).

        .. versionadded:: 2.3

        Args:
            seed (int): Random number seed

        Note:
            Randomization is applied at the start of the next call to ```hoomd.run```.

        Example::

            integrator = md.integrate.berendsen(group=group.all(), kT=1.0, tau=0.5)
            integrator.randomize_velocities(seed=42)
            run(100)

        """
        timestep = hoomd.get_step()
        kT = self.kT.cpp_variant.getValue(timestep)
        self.cpp_method.setRandomizeVelocitiesParams(kT, seed)<|MERGE_RESOLUTION|>--- conflicted
+++ resolved
@@ -129,8 +129,6 @@
                                  "")
         super()._attach()
 
-
-<<<<<<< HEAD
     def thermalize_extra_dof(self, seed):
         r"""Set the thermostat momenta to random values.
 
@@ -161,9 +159,6 @@
         self._cpp_obj.thermalizeExtraDOF(seed, self._simulation.timestep)
 
 
-
-=======
->>>>>>> e93100e1
 class NPT(_Method):
     R""" NPT Integration via MTK barostat-thermostat.
 
@@ -414,8 +409,6 @@
         else:
             return (value,value,value,0,0,0)
 
-
-<<<<<<< HEAD
     def thermalize_extra_dof(self, seed):
         r"""Set the thermostat momenta to random values.
 
@@ -448,9 +441,6 @@
         self._cpp_obj.thermalizeExtraDOF(seed, self._simulation.timestep)
 
 
-
-=======
->>>>>>> e93100e1
 class nph(NPT):
     R""" NPH Integration via MTK barostat-thermostat..
 
