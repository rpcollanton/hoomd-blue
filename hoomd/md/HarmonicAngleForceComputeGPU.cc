// Copyright (c) 2009-2016 The Regents of the University of Michigan
// This file is part of the HOOMD-blue project, released under the BSD 3-Clause License.


// Maintainer: dnlebard

/*! \file HarmonicAngleForceComputeGPU.cc
    \brief Defines HarmonicAngleForceComputeGPU
*/



#include "HarmonicAngleForceComputeGPU.h"

<<<<<<< HEAD
#include <boost/bind.hpp>
=======
>>>>>>> 4a2611ce
namespace py = pybind11;

using namespace std;

/*! \param sysdef System to compute angle forces on
*/
HarmonicAngleForceComputeGPU::HarmonicAngleForceComputeGPU(std::shared_ptr<SystemDefinition> sysdef)
        : HarmonicAngleForceCompute(sysdef)
    {
    // can't run on the GPU if there aren't any GPUs in the execution configuration
    if (!m_exec_conf->isCUDAEnabled())
        {
        m_exec_conf->msg->error() << "Creating a AngleForceComputeGPU with no GPU in the execution configuration" << endl;
        throw std::runtime_error("Error initializing AngleForceComputeGPU");
        }

    // allocate and zero device memory
    GPUArray<Scalar2> params(m_angle_data->getNTypes(), m_exec_conf);
    m_params.swap(params);

    m_tuner.reset(new Autotuner(32, 1024, 32, 5, 100000, "harmonic_angle", this->m_exec_conf));
    }

HarmonicAngleForceComputeGPU::~HarmonicAngleForceComputeGPU()
    {
    }

/*! \param type Type of the angle to set parameters for
    \param K Stiffness parameter for the force computation
    \param t_0 Equilibrium angle (in radians) for the force computation

    Sets parameters for the potential of a particular angle type and updates the
    parameters on the GPU.
*/
void HarmonicAngleForceComputeGPU::setParams(unsigned int type, Scalar K, Scalar t_0)
    {
    HarmonicAngleForceCompute::setParams(type, K, t_0);

    ArrayHandle<Scalar2> h_params(m_params, access_location::host, access_mode::readwrite);
    // update the local copy of the memory
    h_params.data[type] = make_scalar2(K, t_0);
    }

/*! Internal method for computing the forces on the GPU.
    \post The force data on the GPU is written with the calculated forces

    \param timestep Current time step of the simulation

    Calls gpu_compute_harmonic_angle_forces to do the dirty work.
*/
void HarmonicAngleForceComputeGPU::computeForces(unsigned int timestep)
    {
    // start the profile
    if (m_prof) m_prof->push(m_exec_conf, "Harmonic Angle");

    // the angle table is up to date: we are good to go. Call the kernel
    ArrayHandle<Scalar4> d_pos(m_pdata->getPositions(), access_location::device, access_mode::read);

    BoxDim box = m_pdata->getGlobalBox();

    ArrayHandle<Scalar4> d_force(m_force,access_location::device,access_mode::overwrite);
    ArrayHandle<Scalar> d_virial(m_virial,access_location::device,access_mode::overwrite);
    ArrayHandle<Scalar2> d_params(m_params, access_location::device, access_mode::read);

    ArrayHandle<AngleData::members_t> d_gpu_anglelist(m_angle_data->getGPUTable(), access_location::device,access_mode::read);
    ArrayHandle<unsigned int> d_gpu_angle_pos_list(m_angle_data->getGPUPosTable(), access_location::device,access_mode::read);
    ArrayHandle<unsigned int> d_gpu_n_angles(m_angle_data->getNGroupsArray(), access_location::device, access_mode::read);

    // run the kernel on the GPU
    m_tuner->begin();
    gpu_compute_harmonic_angle_forces(d_force.data,
                                      d_virial.data,
                                      m_virial.getPitch(),
                                      m_pdata->getN(),
                                      d_pos.data,
                                      box,
                                      d_gpu_anglelist.data,
                                      d_gpu_angle_pos_list.data,
                                      m_angle_data->getGPUTableIndexer().getW(),
                                      d_gpu_n_angles.data,
                                      d_params.data,
                                      m_angle_data->getNTypes(),
                                      m_tuner->getParam(),
                                      m_exec_conf->getComputeCapability());

    if(m_exec_conf->isCUDAErrorCheckingEnabled())
        CHECK_CUDA_ERROR();
    m_tuner->end();

    if (m_prof) m_prof->pop(m_exec_conf);
    }

void export_HarmonicAngleForceComputeGPU(py::module& m)
    {
    py::class_<HarmonicAngleForceComputeGPU, std::shared_ptr<HarmonicAngleForceComputeGPU> >(m, "HarmonicAngleForceComputeGPU", py::base<HarmonicAngleForceCompute>())
    .def(py::init< std::shared_ptr<SystemDefinition> >())
    ;
    }<|MERGE_RESOLUTION|>--- conflicted
+++ resolved
@@ -12,10 +12,6 @@
 
 #include "HarmonicAngleForceComputeGPU.h"
 
-<<<<<<< HEAD
-#include <boost/bind.hpp>
-=======
->>>>>>> 4a2611ce
 namespace py = pybind11;
 
 using namespace std;
