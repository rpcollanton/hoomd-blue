// Copyright (c) 2009-2019 The Regents of the University of Michigan
// This file is part of the HOOMD-blue project, released under the BSD 3-Clause License.


// Maintainer: jglaser

#ifndef __ANISO_POTENTIAL_PAIR_H__
#define __ANISO_POTENTIAL_PAIR_H__

#include <iostream>
#include <stdexcept>
#include <memory>
#include <sstream>

#ifdef ENABLE_CUDA
#include <cuda_runtime.h>
#endif

#include "NeighborList.h"
#include "hoomd/ForceCompute.h"
#include "hoomd/GSDShapeSpecWriter.h"

#include "hoomd/ManagedArray.h"
#include "hoomd/VectorMath.h"

/*! \file AnisoPotentialPair.h
    \brief Defines the template class for anisotropic pair potentials
    \details The heart of the code that computes anisotropic pair potentials is in this file.
    \note This header cannot be compiled by nvcc
*/

#ifdef NVCC
#error This header cannot be compiled by nvcc
#endif

#include <hoomd/extern/pybind/include/pybind11/pybind11.h>

//! Template class for computing pair potentials
/*! <b>Overview:</b>
    AnisoPotentialPair computes standard pair potentials (and forces) between all particle pairs in the simulation. It
    employs the use of a neighbor list to limit the number of computations done to only those particles with the
    cutoff radius of each other. The computation of the actual V(r) is not performed directly by this class, but
    by an aniso_evaluator class (e.g. EvaluatorPairLJ) which is passed in as a template parameter so the computations
    are performed as efficiently as possible.

    AnisoPotentialPair handles most of the gory internal details common to all standard pair potentials.
     - A cutoff radius to be specified per particle type pair
     - The energy can be globally shifted to 0 at the cutoff
     - Per type pair parameters are stored and a set method is provided
     - Logging methods are provided for the energy
     - And all the details about looping through the particles, computing dr, computing the virial, etc. are handled

    \note XPLOR switching is not supported

    <b>Implementation details</b>

    rcutsq and the params are stored per particle type pair. It wastes a little bit of space, but benchmarks
    show that storing the symmetric type pairs and indexing with Index2D is faster than not storing redundant pairs
    and indexing with Index2DUpperTriangular. All of these values are stored in GlobalArray
    for easy access on the GPU by a derived class. The type of the parameters is defined by \a param_type in the
    potential aniso_evaluator class passed in. See the appropriate documentation for the aniso_evaluator for the definition of each
    element of the parameters.

    For profiling and logging, AnisoPotentialPair needs to know the name of the potential. For now, that will be queried from
    the aniso_evaluator. Perhaps in the future we could allow users to change that so multiple pair potentials could be logged
    independently.

    \sa export_AnisoAnisoPotentialPair()
*/

template <class aniso_evaluator>
class AnisoPotentialPair : public ForceCompute
    {
    public:
        //! Param type from aniso_evaluator
        typedef typename aniso_evaluator::param_type param_type;

        //! Shape param type from aniso_evaluator
        typedef typename aniso_evaluator::shape_param_type shape_param_type;

        //! Construct the pair potential
        AnisoPotentialPair(std::shared_ptr<SystemDefinition> sysdef,
                      std::shared_ptr<NeighborList> nlist,
                      const std::string& log_suffix="");
        //! Destructor
        virtual ~AnisoPotentialPair();

        //! Set the pair parameters for a single type pair
        virtual void setParams(unsigned int typ1, unsigned int typ2, const param_type& param);
        //! Set the rcut for a single type pair
        virtual void setRcut(unsigned int typ1, unsigned int typ2, Scalar rcut);

<<<<<<< HEAD
        //! Set the shape parameters for a single type
        virtual void setShape(unsigned int typ, const shape_param_type& shape_param);
=======
        //! Method that is called whenever the GSD file is written if connected to a GSD file.
        int slotWriteGSDShapeSpec(gsd_handle&) const;

        //! Method that is called to connect to the gsd write state signal
        void connectGSDShapeSpec(std::shared_ptr<GSDDumpWriter> writer);
>>>>>>> 9c99ed91

        //! Returns a list of log quantities this compute calculates
        virtual std::vector< std::string > getProvidedLogQuantities();
        //! Calculates the requested log value and returns it
        virtual Scalar getLogValue(const std::string& quantity, unsigned int timestep);

        std::vector<std::string> getTypeShapeMapping(const GlobalArray<param_type> &params) const
            {
            ArrayHandle<param_type> h_params(params, access_location::host, access_mode::read);
            std::vector<std::string> type_shape_mapping(m_pdata->getNTypes());
            Scalar4 q = make_scalar4(1,0,0,0);
            Scalar3 dr = make_scalar3(0,0,0);
            Scalar rcut = Scalar(0.0);
            for (unsigned int i = 0; i < type_shape_mapping.size(); i++)
                {
                aniso_evaluator evaluator(dr,q,q,rcut,h_params.data[m_typpair_idx(i,i)]);
                type_shape_mapping[i] = evaluator.getShapeSpec();
                }
            return type_shape_mapping;
            }

        pybind11::list getTypeShapesPy()
            {
            std::vector<std::string> type_shape_mapping = this->getTypeShapeMapping(m_params);
            pybind11::list type_shapes;
            for (unsigned int i = 0; i < type_shape_mapping.size(); i++)
                type_shapes.append(type_shape_mapping[i]);
            return type_shapes;
            }

        //! Shifting modes that can be applied to the energy
        enum energyShiftMode
            {
            no_shift = 0,
            shift,
            xplor
            };

        //! Set the mode to use for shifting the energy
        void setShiftMode(energyShiftMode mode)
            {
            m_shift_mode = mode;
            }

        #ifdef ENABLE_MPI
        //! Get ghost particle fields requested by this pair potential
        virtual CommFlags getRequestedCommFlags(unsigned int timestep);
        #endif

        //! Returns true because we compute the torque
        virtual bool isAnisotropic()
            {
            return true;
            }

    protected:
        std::shared_ptr<NeighborList> m_nlist;    //!< The neighborlist to use for the computation
        energyShiftMode m_shift_mode;               //!< Store the mode with which to handle the energy shift at r_cut
        Index2D m_typpair_idx;                      //!< Helper class for indexing per type pair arrays
        GlobalArray<Scalar> m_rcutsq;                  //!< Cutoff radius squared per type pair
        GlobalArray<param_type> m_params;   //!< Pair parameters per type pair
        GlobalArray<shape_param_type> m_shape_params;   //!< Pair parameters per type pair
        std::string m_prof_name;                    //!< Cached profiler name
        std::string m_log_name;                     //!< Cached log name

        //! Actually compute the forces
        virtual void computeForces(unsigned int timestep);

        //! Method to be called when number of types changes
        void slotNumTypesChange()
            {
            // skip the reallocation if the number of types does not change
            // this keeps old potential coefficients when restoring a snapshot
            // it will result in invalid coefficients if the snapshot has a different type id -> name mapping
            if (m_pdata->getNTypes() == m_typpair_idx.getW())
                return;

            // if the number of types is different, build a new indexer and reallocate memory
            m_typpair_idx = Index2D(m_pdata->getNTypes());

            // reallocate parameter arrays
            GlobalArray<Scalar> rcutsq(m_typpair_idx.getNumElements(), m_exec_conf);
            m_rcutsq.swap(rcutsq);
            GlobalArray<param_type> params(m_typpair_idx.getNumElements(), m_exec_conf, "my_params", true);
            m_params.swap(params);
            GlobalArray<shape_param_type> shape_params(m_pdata->getNTypes(), m_exec_conf, "shape_params", true);
            m_shape_params.swap(shape_params);

            #ifdef ENABLE_CUDA
            if (m_pdata->getExecConf()->isCUDAEnabled() && m_exec_conf->allConcurrentManagedAccess())
                {
                cudaMemAdvise(m_rcutsq.get(), m_rcutsq.getNumElements()*sizeof(Scalar), cudaMemAdviseSetReadMostly, 0);
                cudaMemAdvise(m_params.get(), m_params.getNumElements()*sizeof(param_type), cudaMemAdviseSetReadMostly, 0);
                cudaMemAdvise(m_shape_params.get(), m_shape_params.getNumElements()*sizeof(param_type), cudaMemAdviseSetReadMostly, 0);

                // prefetch
                auto& gpu_map = m_exec_conf->getGPUIds();

                for (unsigned int idev = 0; idev < m_exec_conf->getNumActiveGPUs(); ++idev)
                    {
                    // prefetch data on all GPUs
                    cudaMemPrefetchAsync(m_rcutsq.get(), sizeof(Scalar)*m_rcutsq.getNumElements(), gpu_map[idev]);
                    cudaMemPrefetchAsync(m_params.get(), sizeof(param_type)*m_params.getNumElements(), gpu_map[idev]);
                    cudaMemPrefetchAsync(m_shape_params.get(), sizeof(param_type)*m_shape_params.getNumElements(), gpu_map[idev]);
                    }
                CHECK_CUDA_ERROR();
                }
            #endif

            }
    };

template <class aniso_evaluator>
void AnisoPotentialPair<aniso_evaluator>::connectGSDShapeSpec(std::shared_ptr<GSDDumpWriter> writer)
    {
    typedef hoomd::detail::SharedSignalSlot<int(gsd_handle&)> SlotType;
    auto func = std::bind(&AnisoPotentialPair<aniso_evaluator>::slotWriteGSDShapeSpec, this, std::placeholders::_1);
    std::shared_ptr<hoomd::detail::SignalSlot> pslot( new SlotType(writer->getWriteSignal(), func));
    addSlot(pslot);
    }

template <class aniso_evaluator>
int AnisoPotentialPair<aniso_evaluator>::slotWriteGSDShapeSpec(gsd_handle& handle) const
    {
    GSDShapeSpecWriter shapespec(m_exec_conf);
    m_exec_conf->msg->notice(10) << "AnisoPotentialPair writing to GSD File to name: " << shapespec.getName() << std::endl;
    int retval = shapespec.write(handle, this->getTypeShapeMapping(m_params));
    return retval;
    }

/*! \param sysdef System to compute forces on
    \param nlist Neighborlist to use for computing the forces
    \param log_suffix Name given to this instance of the force
*/
template < class aniso_evaluator >
AnisoPotentialPair< aniso_evaluator >::AnisoPotentialPair(std::shared_ptr<SystemDefinition> sysdef,
                                                std::shared_ptr<NeighborList> nlist,
                                                const std::string& log_suffix)
    : ForceCompute(sysdef), m_nlist(nlist), m_shift_mode(no_shift), m_typpair_idx(m_pdata->getNTypes())
    {
    m_exec_conf->msg->notice(5) << "Constructing AnisoPotentialPair<" << aniso_evaluator::getName() << ">" << std::endl;
    assert(m_pdata);
    assert(m_nlist);

    GlobalArray<Scalar> rcutsq(m_typpair_idx.getNumElements(), m_exec_conf);
    m_rcutsq.swap(rcutsq);
    GlobalArray<param_type> params(m_typpair_idx.getNumElements(), m_exec_conf, "my_params", true);
    m_params.swap(params);
    GlobalArray<shape_param_type> shape_params(m_pdata->getNTypes(), m_exec_conf, "shape_params", true);
    m_shape_params.swap(shape_params);

    #ifdef ENABLE_CUDA
    if (m_exec_conf->isCUDAEnabled() && m_exec_conf->allConcurrentManagedAccess())
        {
        cudaMemAdvise(m_rcutsq.get(), m_rcutsq.getNumElements()*sizeof(Scalar), cudaMemAdviseSetReadMostly, 0);
        cudaMemAdvise(m_params.get(), m_params.getNumElements()*sizeof(param_type), cudaMemAdviseSetReadMostly, 0);
        cudaMemAdvise(m_shape_params.get(), m_shape_params.getNumElements()*sizeof(shape_param_type), cudaMemAdviseSetReadMostly, 0);

        // prefetch
        auto& gpu_map = m_exec_conf->getGPUIds();

        for (unsigned int idev = 0; idev < m_exec_conf->getNumActiveGPUs(); ++idev)
            {
            // prefetch data on all GPUs
            cudaMemPrefetchAsync(m_rcutsq.get(), sizeof(Scalar)*m_rcutsq.getNumElements(), gpu_map[idev]);
            cudaMemPrefetchAsync(m_params.get(), sizeof(param_type)*m_params.getNumElements(), gpu_map[idev]);
            cudaMemPrefetchAsync(m_shape_params.get(), sizeof(shape_param_type)*m_shape_params.getNumElements(), gpu_map[idev]);
            }
        }
    #endif

    // initialize name
    m_prof_name = std::string("Aniso_Pair ") + aniso_evaluator::getName();
    m_log_name = std::string("aniso_pair_") + aniso_evaluator::getName() + std::string("_energy") + log_suffix;

    // connect to the ParticleData to receive notifications when the maximum number of particles changes
    m_pdata->getNumTypesChangeSignal().template connect<AnisoPotentialPair<aniso_evaluator>,
                                                        &AnisoPotentialPair<aniso_evaluator>::slotNumTypesChange>(this);
    }

template<class aniso_evaluator>
AnisoPotentialPair<aniso_evaluator>::~AnisoPotentialPair()
    {
    m_exec_conf->msg->notice(5) << "Destroying AnisoPotentialPair<" << aniso_evaluator::getName() << ">" << std::endl;

    // disconnect from type change signal
    m_pdata->getNumTypesChangeSignal().template disconnect<AnisoPotentialPair<aniso_evaluator>,
                                                           &AnisoPotentialPair<aniso_evaluator>::slotNumTypesChange>(this);
    }

/*! \param typ1 First type index in the pair
    \param typ2 Second type index in the pair
    \param param Parameter to set
    \note When setting the value for (\a typ1, \a typ2), the parameter for (\a typ2, \a typ1) is automatically
          set.
*/
template< class aniso_evaluator >
void AnisoPotentialPair< aniso_evaluator >::setParams(unsigned int typ1, unsigned int typ2, const param_type& param)
    {
    if (typ1 >= m_pdata->getNTypes() || typ2 >= m_pdata->getNTypes())
        {
        m_exec_conf->msg->error() << "pair." << aniso_evaluator::getName() << ": Trying to set pair params for a non existent type! "
                  << typ1 << "," << typ2 << std::endl << std::endl;
        throw std::runtime_error("Error setting parameters in AnisoPotentialPair");
        }

    ArrayHandle<param_type> h_params(m_params, access_location::host, access_mode::readwrite);
    h_params.data[m_typpair_idx(typ1, typ2)] = param;
    h_params.data[m_typpair_idx(typ2, typ1)] = param;
    }

/*! \param typ The type index.
    \param param Shape parameter to set
          set.
*/
template< class aniso_evaluator >
void AnisoPotentialPair< aniso_evaluator >::setShape(unsigned int typ, const shape_param_type& shape_param)
    {
    if (typ >= m_pdata->getNTypes())
        {
        m_exec_conf->msg->error() << "pair." << aniso_evaluator::getName() << ": Trying to set shape params for a non existent type! "
                  << typ << std::endl;
        throw std::runtime_error("Error setting shape parameters in AnisoPotentialPair");
        }

    ArrayHandle<shape_param_type> h_shape_params(m_shape_params, access_location::host, access_mode::readwrite);
    h_shape_params.data[typ] = shape_param;
    }

/*! \param typ1 First type index in the pair
    \param typ2 Second type index in the pair
    \param rcut Cutoff radius to set
    \note When setting the value for (\a typ1, \a typ2), the parameter for (\a typ2, \a typ1) is automatically
          set.
*/
template< class aniso_evaluator >
void AnisoPotentialPair< aniso_evaluator >::setRcut(unsigned int typ1, unsigned int typ2, Scalar rcut)
    {
    if (typ1 >= m_pdata->getNTypes() || typ2 >= m_pdata->getNTypes())
        {
        m_exec_conf->msg->error() << "pair." << aniso_evaluator::getName() << ": Trying to set rcut for a non existent type! "
                  << typ1 << "," << typ2 << std::endl << std::endl;
        throw std::runtime_error("Error setting parameters in AnisoPotentialPair");
        }

    ArrayHandle<Scalar> h_rcutsq(m_rcutsq, access_location::host, access_mode::readwrite);
    h_rcutsq.data[m_typpair_idx(typ1, typ2)] = rcut * rcut;
    h_rcutsq.data[m_typpair_idx(typ2, typ1)] = rcut * rcut;
    }

/*! AnisoPotentialPair provides:
     - \c pair_"name"_energy
    where "name" is replaced with aniso_evaluator::getName()
*/
template< class aniso_evaluator >
std::vector< std::string > AnisoPotentialPair< aniso_evaluator >::getProvidedLogQuantities()
    {
    std::vector<std::string> list;
    list.push_back(m_log_name);
    return list;
    }
/*! \param quantity Name of the log value to get
    \param timestep Current timestep of the simulation
*/
template< class aniso_evaluator >
Scalar AnisoPotentialPair< aniso_evaluator >::getLogValue(const std::string& quantity, unsigned int timestep)
    {
    if (quantity == m_log_name)
        {
        compute(timestep);
        return calcEnergySum();
        }
    else
        {
        m_exec_conf->msg->error() << "pair." << aniso_evaluator::getName() << ": " << quantity << " is not a valid log quantity for AnisoPotentialPair"
                                  << std::endl << std::endl;
        throw std::runtime_error("Error getting log value");
        }
    }

/*! \post The pair forces are computed for the given timestep. The neighborlist's compute method is called to ensure
    that it is up to date before proceeding.

    \param timestep specifies the current time step of the simulation
*/
template< class aniso_evaluator >
void AnisoPotentialPair< aniso_evaluator >::computeForces(unsigned int timestep)
    {
    // start by updating the neighborlist
    m_nlist->compute(timestep);

    // start the profile for this compute
    if (m_prof) m_prof->push(m_prof_name);

    // depending on the neighborlist settings, we can take advantage of newton's third law
    // to reduce computations at the cost of memory access complexity: set that flag now
    bool third_law = m_nlist->getStorageMode() == NeighborList::half;

    // access the neighbor list, particle data, and system box
    ArrayHandle<unsigned int> h_n_neigh(m_nlist->getNNeighArray(), access_location::host, access_mode::read);
    ArrayHandle<unsigned int> h_nlist(m_nlist->getNListArray(), access_location::host, access_mode::read);
    ArrayHandle<unsigned int> h_head_list(m_nlist->getHeadList(), access_location::host, access_mode::read);

    ArrayHandle<Scalar4> h_pos(m_pdata->getPositions(), access_location::host, access_mode::read);
    ArrayHandle<Scalar> h_diameter(m_pdata->getDiameters(), access_location::host, access_mode::read);
    ArrayHandle<Scalar> h_charge(m_pdata->getCharges(), access_location::host, access_mode::read);
    ArrayHandle<Scalar4> h_orientation(m_pdata->getOrientationArray(), access_location::host,access_mode::read);
    ArrayHandle<unsigned int> h_tag(m_pdata->getTags(), access_location::host, access_mode::read);

    //force arrays
    ArrayHandle<Scalar4> h_force(m_force,access_location::host, access_mode::overwrite);
    ArrayHandle<Scalar4> h_torque(m_torque,access_location::host, access_mode::overwrite);
    ArrayHandle<Scalar> h_virial(m_virial,access_location::host, access_mode::overwrite);

    const BoxDim& box = m_pdata->getBox();
    ArrayHandle<Scalar> h_rcutsq(m_rcutsq, access_location::host, access_mode::read);
    ArrayHandle<param_type> h_params(m_params, access_location::host, access_mode::read);
    ArrayHandle<shape_param_type> h_shape_params(m_shape_params, access_location::host, access_mode::read);

    {
    // need to start from a zero force, energy and virial
    memset(&h_force.data[0] , 0, sizeof(Scalar4)*m_pdata->getN());
    memset(&h_torque.data[0] , 0, sizeof(Scalar4)*m_pdata->getN());
    memset(&h_virial.data[0] , 0, sizeof(Scalar)*m_virial.getNumElements());

    PDataFlags flags = this->m_pdata->getFlags();
    bool compute_virial = flags[pdata_flag::pressure_tensor] || flags[pdata_flag::isotropic_virial];

    // for each particle
    for (int i = 0; i < (int)m_pdata->getN(); i++)
        {
        // access the particle's position and type (MEM TRANSFER: 4 scalars)
        Scalar3 pi = make_scalar3(h_pos.data[i].x, h_pos.data[i].y, h_pos.data[i].z);
        unsigned int typei = __scalar_as_int(h_pos.data[i].w);
        Scalar4 quat_i = h_orientation.data[i];

        // sanity check
        assert(typei < m_pdata->getNTypes());

        // access diameter and charge (if needed)
        Scalar di = Scalar(0.0);
        Scalar qi = Scalar(0.0);
        const shape_param_type *shape_i;
        unsigned int tag_i = 0;
        if (aniso_evaluator::needsDiameter())
            di = h_diameter.data[i];
        if (aniso_evaluator::needsCharge())
            qi = h_charge.data[i];
        if (aniso_evaluator::needsShape())
            shape_i = &h_shape_params.data[typei];
        if (aniso_evaluator::needsTags())
            tag_i = h_tag.data[i];

        // initialize current particle force, torque, potential energy, and virial to 0
        Scalar fxi = Scalar(0.0);
        Scalar fyi = Scalar(0.0);
        Scalar fzi = Scalar(0.0);
        Scalar txi = Scalar(0.0);
        Scalar tyi = Scalar(0.0);
        Scalar tzi = Scalar(0.0);
        Scalar pei = Scalar(0.0);
        Scalar virialxxi = 0.0;
        Scalar virialxyi = 0.0;
        Scalar virialxzi = 0.0;
        Scalar virialyyi = 0.0;
        Scalar virialyzi = 0.0;
        Scalar virialzzi = 0.0;

        // loop over all of the neighbors of this particle
        const unsigned int myHead = h_head_list.data[i];
        const unsigned int size = (unsigned int)h_n_neigh.data[i];
        for (unsigned int k = 0; k < size; k++)
            {
            // access the index of this neighbor (MEM TRANSFER: 1 scalar)
            unsigned int j = h_nlist.data[myHead + k];
            assert(j < m_pdata->getN() + m_pdata->getNGhosts());

            // calculate dr_ji (MEM TRANSFER: 3 scalars / FLOPS: 3)
            Scalar3 pj = make_scalar3(h_pos.data[j].x, h_pos.data[j].y, h_pos.data[j].z);
            Scalar3 dx = pi - pj;
            Scalar4 quat_j = h_orientation.data[j];

            // access the type of the neighbor particle (MEM TRANSFER: 1 scalar)
            unsigned int typej = __scalar_as_int(h_pos.data[j].w);
            assert(typej < m_pdata->getNTypes());

            // access diameter and charge (if needed)
            Scalar dj = Scalar(0.0);
            Scalar qj = Scalar(0.0);
            const shape_param_type *shape_j;
            unsigned int tag_j = 0;
            if (aniso_evaluator::needsDiameter())
                dj = h_diameter.data[j];
            if (aniso_evaluator::needsCharge())
                qj = h_charge.data[j];
            if (aniso_evaluator::needsShape())
                shape_j = &h_shape_params.data[typej];
            if (aniso_evaluator::needsTags())
                tag_j = h_tag.data[j];

            // apply periodic boundary conditions
            dx = box.minImage(dx);

            // get parameters for this type pair
            unsigned int typpair_idx = m_typpair_idx(typei, typej);
            const param_type& param = h_params.data[typpair_idx];
            Scalar rcutsq = h_rcutsq.data[typpair_idx];

            // design specifies that energies are shifted if
            // shift mode is set to shift
            bool energy_shift = false;
            if (m_shift_mode == shift)
                energy_shift = true;

            // compute the force and potential energy
            Scalar3 force = make_scalar3(0.0,0.0,0.0);
            Scalar3 torque_i = make_scalar3(0.0,0.0,0.0);
            Scalar3 torque_j = make_scalar3(0.0,0.0,0.0);

            Scalar pair_eng = Scalar(0.0);

            aniso_evaluator eval(dx, quat_i, quat_j, rcutsq, param);

            if (aniso_evaluator::needsDiameter())
                eval.setDiameter(di, dj);
            if (aniso_evaluator::needsCharge())
                eval.setCharge(qi, qj);
            if (aniso_evaluator::needsShape())
                eval.setShape(shape_i, shape_j);
            if (aniso_evaluator::needsTags())
                eval.setTags(tag_i, tag_j);

            bool evaluated = eval.evaluate(force, pair_eng, energy_shift,torque_i,torque_j);

            if (evaluated)
                {
                Scalar3 force2 = Scalar(0.5)*force;

                // add the force, potential energy and virial to the particle i
                // (FLOPS: 8)
                fxi += force.x;
                fyi += force.y;
                fzi += force.z;
                txi += torque_i.x;
                tyi += torque_i.y;
                tzi += torque_i.z;
                pei += pair_eng * Scalar(0.5);

                if (compute_virial)
                    {
                    virialxxi += dx.x*force2.x;
                    virialxyi += dx.y*force2.x;
                    virialxzi += dx.z*force2.x;
                    virialyyi += dx.y*force2.y;
                    virialyzi += dx.z*force2.y;
                    virialzzi += dx.z*force2.z;
                    }

                // add the force to particle j if we are using the third law (MEM TRANSFER: 10 scalars / FLOPS: 8)
                if (third_law)
                    {
                    h_force.data[j].x -= force.x;
                    h_force.data[j].y -= force.y;
                    h_force.data[j].z -= force.z;
                    h_torque.data[j].x += torque_j.x;
                    h_torque.data[j].y += torque_j.y;
                    h_torque.data[j].z += torque_j.z;
                    h_force.data[j].w += pair_eng * Scalar(0.5);
                    if (compute_virial)
                        {
                        h_virial.data[0*m_virial_pitch+j] += dx.x*force2.x;
                        h_virial.data[1*m_virial_pitch+j] += dx.y*force2.x;
                        h_virial.data[2*m_virial_pitch+j] += dx.z*force2.x;
                        h_virial.data[3*m_virial_pitch+j] += dx.y*force2.y;
                        h_virial.data[4*m_virial_pitch+j] += dx.z*force2.y;
                        h_virial.data[5*m_virial_pitch+j] += dx.z*force2.z;
                        }
                    }
                }
            }

        // finally, increment the force, potential energy and virial for particle i
        h_force.data[i].x += fxi;
        h_force.data[i].y += fyi;
        h_force.data[i].z += fzi;
        h_torque.data[i].x += txi;
        h_torque.data[i].y += tyi;
        h_torque.data[i].z += tzi;
        h_force.data[i].w += pei;
        if (compute_virial)
            {
            h_virial.data[0*m_virial_pitch+i] += virialxxi;
            h_virial.data[1*m_virial_pitch+i] += virialxyi;
            h_virial.data[2*m_virial_pitch+i] += virialxzi;
            h_virial.data[3*m_virial_pitch+i] += virialyyi;
            h_virial.data[4*m_virial_pitch+i] += virialyzi;
            h_virial.data[5*m_virial_pitch+i] += virialzzi;
            }
        }
    }

    if (m_prof) m_prof->pop();
    }

#ifdef ENABLE_MPI
/*! \param timestep Current time step
 */
template < class aniso_evaluator >
CommFlags AnisoPotentialPair< aniso_evaluator >::getRequestedCommFlags(unsigned int timestep)
    {
    CommFlags flags = CommFlags(0);

    // we need orientations for anisotropic ptls
    flags[comm_flag::orientation] = 1;

    if (aniso_evaluator::needsCharge())
        flags[comm_flag::charge] = 1;

    if (aniso_evaluator::needsDiameter())
        flags[comm_flag::diameter] = 1;

    // with rigid bodies, include net torque
    flags[comm_flag::net_torque] = 1;

    flags |= ForceCompute::getRequestedCommFlags(timestep);

    return flags;
    }
#endif

//! Export this pair potential to python
/*! \param name Name of the class in the exported python module
    \tparam T Class type to export. \b Must be an instantiated AnisoPotentialPair class template.
*/
template < class T > void export_AnisoPotentialPair(pybind11::module& m, const std::string& name)
    {
    pybind11::class_<T, std::shared_ptr<T> > anisopotentialpair(m, name.c_str(), pybind11::base<ForceCompute>());
    anisopotentialpair.def(pybind11::init< std::shared_ptr<SystemDefinition>, std::shared_ptr<NeighborList>, const std::string& >())
        .def("setParams", &T::setParams)
        .def("setRcut", &T::setRcut)
        .def("setShape", &T::setShape)
        .def("setShiftMode", &T::setShiftMode)
        .def("slotWriteGSDShapeSpec", &T::slotWriteGSDShapeSpec)
        .def("connectGSDShapeSpec", &T::connectGSDShapeSpec)
        .def("getTypeShapesPy", &T::getTypeShapesPy)
    ;

    pybind11::enum_<typename T::energyShiftMode>(anisopotentialpair,"energyShiftMode")
        .value("no_shift", T::energyShiftMode::no_shift)
        .value("shift", T::energyShiftMode::shift)
        .export_values()
    ;
    }

#endif // __ANISO_POTENTIAL_PAIR_H__<|MERGE_RESOLUTION|>--- conflicted
+++ resolved
@@ -90,16 +90,14 @@
         //! Set the rcut for a single type pair
         virtual void setRcut(unsigned int typ1, unsigned int typ2, Scalar rcut);
 
-<<<<<<< HEAD
         //! Set the shape parameters for a single type
         virtual void setShape(unsigned int typ, const shape_param_type& shape_param);
-=======
+
         //! Method that is called whenever the GSD file is written if connected to a GSD file.
         int slotWriteGSDShapeSpec(gsd_handle&) const;
 
         //! Method that is called to connect to the gsd write state signal
         void connectGSDShapeSpec(std::shared_ptr<GSDDumpWriter> writer);
->>>>>>> 9c99ed91
 
         //! Returns a list of log quantities this compute calculates
         virtual std::vector< std::string > getProvidedLogQuantities();
