--- conflicted
+++ resolved
@@ -8,12 +8,7 @@
 #include <iostream>
 #include <fstream>
 
-<<<<<<< HEAD
-#include <boost/bind.hpp>
-#include <boost/function.hpp>
-=======
 #include <functional>
->>>>>>> 4a2611ce
 #include <memory>
 
 #include "hoomd/md/AllPairPotentials.h"
@@ -24,11 +19,7 @@
 #include <math.h>
 
 using namespace std;
-<<<<<<< HEAD
-
-=======
 using namespace std::placeholders;
->>>>>>> 4a2611ce
 
 /*! \file mie_force_test.cc
     \brief Implements unit tests for PotentialPairMie and PotentialPairMieGPU and descendants
@@ -43,11 +34,7 @@
 
 
 //! Typedef'd MieForceCompute factory
-<<<<<<< HEAD
-typedef boost::function<std::shared_ptr<PotentialPairMie> (std::shared_ptr<SystemDefinition> sysdef,
-=======
 typedef std::function<std::shared_ptr<PotentialPairMie> (std::shared_ptr<SystemDefinition> sysdef,
->>>>>>> 4a2611ce
                                                      std::shared_ptr<NeighborList> nlist)> mieforce_creator;
 
 //! Test the ability of the mie force compute to actually calucate forces
