--- conflicted
+++ resolved
@@ -354,12 +354,7 @@
         active.active_force['A','B'] = (1,0,0)
         active.active_torque['A','B'] = (0,0,0)
     """
-<<<<<<< HEAD
-    def __init__(self, filter, seed, rotation_diff=0.1):
-=======
-
     def __init__(self, filter, rotation_diff=0.1):
->>>>>>> f88316e3
         # store metadata
         param_dict = ParameterDict(
             filter=ParticleFilter,
