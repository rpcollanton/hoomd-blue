# Copyright (c) 2009-2021 The Regents of the University of Michigan
# This file is part of the HOOMD-blue project, released under the BSD 3-Clause
# License.

# Maintainer: joaander / All Developers are free to add commands for new
# features

R""" Apply forces to particles.
"""

import hoomd
from hoomd import _hoomd
from hoomd.md import _md
from hoomd.operation import _HOOMDBaseObject
from hoomd.logging import log
from hoomd.data.typeparam import TypeParameter
from hoomd.data.typeconverter import OnlyTypes
from hoomd.data.parameterdicts import ParameterDict, TypeParameterDict
from hoomd.filter import ParticleFilter


def ellip_preprocessing(constraint):
    if constraint is not None:
        if constraint.__class__.__name__ == "constraint_ellipsoid":
            return act_force
        else:
            raise RuntimeError(
                "Active force constraint is not accepted (currently only "
                "accepts ellipsoids)"
            )
    else:
        return None


class _force:
    pass


class Force(_HOOMDBaseObject):
    """Defines a force in HOOMD-blue.

    Pair, angle, bond, and other forces are subclasses of this class.

    Note:
        :py:class:`Force` is the base class for all loggable forces.
        Users should not instantiate this class directly.

    Initializes some loggable quantities.
    """

    def _attach(self):
        super()._attach()

    @log
    def energy(self):
        """float: Sum of the energy of the whole system."""
        if self._attached:
            self._cpp_obj.compute(self._simulation.timestep)
            return self._cpp_obj.calcEnergySum()
        else:
            return None

    @log(category="particle")
    def energies(self):
        """(*N_particles*, ) `numpy.ndarray` of ``numpy.float64``: The energies
        for all particles."""
        if self._attached:
            self._cpp_obj.compute(self._simulation.timestep)
            return self._cpp_obj.getEnergies()
        else:
            return None

    @log(category="particle")
    def forces(self):
        """(*N_particles*, 3) `numpy.ndarray` of ``numpy.float64``: The forces
        for all particles."""
        if self._attached:
            self._cpp_obj.compute(self._simulation.timestep)
            return self._cpp_obj.getForces()
        else:
            return None

    @log(category="particle")
    def torques(self):
        """(*N_particles*, 3) `numpy.ndarray` of ``numpy.float64``: The torque
        for all particles."""
        if self._attached:
            self._cpp_obj.compute(self._simulation.timestep)
            return self._cpp_obj.getTorques()
        else:
            return None

    @log(category="particle")
    def virials(self):
        """(*N_particles*, ) `numpy.ndarray` of ``numpy.float64``: The virial
        for all particles."""
        if self._attached:
            self._cpp_obj.compute(self._simulation.timestep)
            return self._cpp_obj.getVirials()
        else:
            return None


class constant(Force):
    R"""Constant force.

    Args:
        fvec (tuple): force vector (in force units)
        tvec (tuple): torque vector (in torque units)
        fx (float): x component of force, retained for backwards compatibility
        fy (float): y component of force, retained for backwards compatibility
        fz (float): z component of force, retained for backwards compatibility
        group (``hoomd.group``): Group for which the force will be set.
        callback (`callable`): A python callback invoked every time the forces
            are computed

    :py:class:`constant` specifies that a constant force should be added to
    every particle in the simulation or optionally to all particles in a group.

    Note:
        Forces are kept constant during the simulation. If a callback should
        re-compute particle forces every time step, it needs to overwrite the
        old forces of **all** particles with new values.

    Note:
        Per-particle forces take precedence over a particle group, which takes
        precedence over constant forces for all particles.

    Examples::

        force.constant(fx=1.0, fy=0.5, fz=0.25)
        const = force.constant(fvec=(0.4,1.0,0.5))
        const = force.constant(fvec=(0.4,1.0,0.5),group=fluid)
        const = force.constant(fvec=(0.4,1.0,0.5), tvec=(0,0,1) ,group=fluid)

        def updateForces(timestep):
            global const
            const.setForce(tag=1, fvec=(1.0*timestep,2.0*timestep,3.0*timestep))
        const = force.constant(callback=updateForces)
    """

    def __init__(
        self,
        fx=None,
        fy=None,
        fz=None,
        fvec=None,
        tvec=None,
        group=None,
        callback=None,
    ):

        if (fx is not None) and (fy is not None) and (fz is not None):
            self.fvec = (fx, fy, fz)
        elif fvec is not None:
            self.fvec = fvec
        else:
            self.fvec = (0, 0, 0)

        if tvec is not None:
            self.tvec = tvec
        else:
            self.tvec = (0, 0, 0)

        if (self.fvec == (0, 0, 0)) and (
            self.tvec == (0, 0, 0) and callback is None
        ):
            hoomd.context.current.device.cpp_msg.warning(
                "The constant force specified has no non-zero components\n"
            )

        # initialize the base class
        Force.__init__(self)

        # create the c++ mirror class
        if group is not None:
            self.cppForce = _hoomd.ConstForceCompute(
                hoomd.context.current.system_definition,
                group.cpp_group,
                self.fvec[0],
                self.fvec[1],
                self.fvec[2],
                self.tvec[0],
                self.tvec[1],
                self.tvec[2],
            )
        else:
            self.cppForce = _hoomd.ConstForceCompute(
                hoomd.context.current.system_definition,
                self.fvec[0],
                self.fvec[1],
                self.fvec[2],
                self.tvec[0],
                self.tvec[1],
                self.tvec[2],
            )

        if callback is not None:
            self.cppForce.setCallback(callback)

        hoomd.context.current.system.addCompute(self.cppForce, self.force_name)

    R""" Change the value of the constant force.

    Args:
        fx (float) New x-component of the force (in force units)
        fy (float) New y-component of the force (in force units)
        fz (float) New z-component of the force (in force units)
        fvec (tuple) New force vector
        tvec (tuple) New torque vector
        group Group for which the force will be set
        tag (int) Particle tag for which the force will be set
            .. versionadded:: 2.3

     Using setForce() requires that you saved the created constant force in a
     variable. i.e.

     Examples:
        const = force.constant(fx=0.4, fy=1.0, fz=0.5)

        const.setForce(fx=0.2, fy=0.1, fz=-0.5)
        const.setForce(fx=0.2, fy=0.1, fz=-0.5, group=fluid)
        const.setForce(fvec=(0.2,0.1,-0.5), tvec=(0,0,1), group=fluid)
    """

    def setForce(
        self,
        fx=None,
        fy=None,
        fz=None,
        fvec=None,
        tvec=None,
        group=None,
        tag=None,
    ):

        if (fx is not None) and (fy is not None) and (fx is not None):
            self.fvec = (fx, fy, fz)
        elif fvec is not None:
            self.fvec = fvec
        else:
            self.fvec = (0, 0, 0)

        if tvec is not None:
            self.tvec = tvec
        else:
            self.tvec = (0, 0, 0)

        if (fvec == (0, 0, 0)) and (tvec == (0, 0, 0)):
            hoomd.context.current.device.cpp_msg.warning(
                "You are setting the constant force to have no non-zero "
                "components\n"
            )

        self.check_initialization()
        if group is not None:
            self.cppForce.setGroupForce(
                group.cpp_group,
                self.fvec[0],
                self.fvec[1],
                self.fvec[2],
                self.tvec[0],
                self.tvec[1],
                self.tvec[2],
            )
        elif tag is not None:
            self.cppForce.setParticleForce(
                tag,
                self.fvec[0],
                self.fvec[1],
                self.fvec[2],
                self.tvec[0],
                self.tvec[1],
                self.tvec[2],
            )
        else:
            self.cppForce.setForce(
                self.fvec[0],
                self.fvec[1],
                self.fvec[2],
                self.tvec[0],
                self.tvec[1],
                self.tvec[2],
            )

    R""" Set a python callback to be called before the force is evaluated

    Args:
        callback (`callable`) The callback function

     Examples:
        const = force.constant(fx=0.4, fy=1.0, fz=0.5)

        def updateForces(timestep):
            global const
            const.setForce(tag=1, fvec=(1.0*timestep,2.0*timestep,3.0*timestep))

        const.set_callback(updateForces)
        run(100)

        # Reset the callback
        const.set_callback(None)
    """

    def set_callback(self, callback=None):
        self.cppForce.setCallback(callback)

    # there are no coeffs to update in the constant force compute
    def update_coeffs(self):
        pass


class Active(Force):
    R"""Active force.

    Attributes:
        filter (:py:mod:`hoomd.filter`): Subset of particles on which to apply
            active forces.
        seed (int): required user-specified seed number for random number
            generator.
        rotation_diff (float): rotational diffusion constant, :math:`D_r`, for
            all particles in the group.
        active_force (tuple): active force vector in reference to the
            orientation of a particle. It is defined per particle type and stays
            constant during the simulation.
        active_torque (tuple): active torque vector in reference to the
            orientation of a particle. It is defined per particle type and stays
            constant during the simulation.

    :py:class:`Active` specifies that an active force should be added to all
    particles.  Obeys :math:`\delta {\bf r}_i = \delta t v_0 \hat{p}_i`, where
    :math:`v_0` is the active velocity. In 2D :math:`\hat{p}_i = (\cos \theta_i,
    \sin \theta_i)` is the active force vector for particle :math:`i` and the
    diffusion of the active force vector follows :math:`\delta \theta / \delta t
    = \sqrt{2 D_r / \delta t} \Gamma`, where :math:`D_r` is the rotational
    diffusion constant, and the gamma function is a unit-variance random
    variable, whose components are uncorrelated in time, space, and between
    particles.  In 3D, :math:`\hat{p}_i` is a unit vector in 3D space, and
    diffusion follows :math:`\delta \hat{p}_i / \delta t = \sqrt{2 D_r / \delta
    t} \Gamma (\hat{p}_i (\cos \theta - 1) + \hat{p}_r \sin \theta)`, where
    :math:`\hat{p}_r` is an uncorrelated random unit vector. The persistence
    length of an active particle's path is :math:`v_0 / D_r`.  The rotational
    diffusion is applied to the orientation vector/quaternion of each particle.
    This implies that both the active force and the active torque vectors in the
    particle frame stay constant during the simulation. Hence, the active forces
    in the system frame are composed of the forces in particle frame and the
    current orientation of the particle.

    Examples::


        all = filter.All()
        active = hoomd.md.force.Active(
            filter=hoomd.filter.All(), seed=1, rotation_diff=0.01
            )
        active.active_force['A','B'] = (1,0,0)
        active.active_torque['A','B'] = (0,0,0)
    """
    def __init__(self, filter, seed, rotation_diff=0.1):
        # store metadata
        param_dict = ParameterDict(
            filter=ParticleFilter,
            seed=int(seed),
            rotation_diff=float(rotation_diff),
<<<<<<< HEAD
            constraint=OnlyType(
=======
            constraint=OnlyTypes(
>>>>>>> b9e233d6
                ConstraintForce, allow_none=True, preprocess=ellip_preprocessing
            ),
        )
        param_dict.update(
            dict(
                constraint=None,
                rotation_diff=rotation_diff,
                seed=seed,
                filter=filter,
<<<<<<< HEAD
            constraint=OnlyTypes(ConstraintForce, allow_none=True,
                                preprocess=ellip_preprocessing),
=======
>>>>>>> b9e233d6
            )
        )
        # set defaults
        self._param_dict.update(param_dict)

        active_force = TypeParameter(
            "active_force",
            type_kind="particle_types",
            param_dict=TypeParameterDict((1, 0, 0), len_keys=1),
        )
        active_torque = TypeParameter(
            "active_torque",
            type_kind="particle_types",
            param_dict=TypeParameterDict((0, 0, 0), len_keys=1),
        )

        self._extend_typeparam([active_force, active_torque])

    def _attach(self):
        # initialize the reflected c++ class
        if isinstance(self._simulation.device, hoomd.device.CPU):
            my_class = _md.ActiveForceCompute
        else:
            my_class = _md.ActiveForceComputeGPU

        self._cpp_obj = my_class(
            self._simulation.state._cpp_sys_def,
            self._simulation.state._get_group(self.filter),
            self.seed,
            self.rotation_diff,
            _hoomd.make_scalar3(0, 0, 0),
            0,
            0,
            0,
        )

        # Attach param_dict and typeparam_dict
        super()._attach()


class dipole(Force):
    R"""Treat particles as dipoles in an electric field.

    Args:
        field_x (float): x-component of the field (units?)
        field_y (float): y-component of the field (units?)
        field_z (float): z-component of the field (units?)
        p (float): magnitude of the particles' dipole moment in the local z
            direction

    Examples::

        force.external_field_dipole(
            field_x=0.0, field_y=1.0 ,field_z=0.5, p=1.0
            )
        const_ext_f_dipole = force.external_field_dipole(
            field_x=0.0, field_y=1.0 ,field_z=0.5, p=1.0
            )
    """
<<<<<<< HEAD
=======

>>>>>>> b9e233d6
    def __init__(self, field_x, field_y, field_z, p):

        # initialize the base class
        Force.__init__(self)

        # create the c++ mirror class
        self.cppForce = _md.ConstExternalFieldDipoleForceCompute(
            hoomd.context.current.system_definition,
            field_x,
            field_y,
            field_z,
            p,
        )

        hoomd.context.current.system.addCompute(self.cppForce, self.force_name)

        # store metadata
        self.field_x = field_x
        self.field_y = field_y
        self.field_z = field_z

    def set_params(field_x, field_y, field_z, p):
        R"""Change the constant field and dipole moment.

        Args:
            field_x (float): x-component of the field (units?)
            field_y (float): y-component of the field (units?)
            field_z (float): z-component of the field (units?)
            p (float): magnitude of the particles' dipole moment in the local z
                direction

        Examples::

            const_ext_f_dipole = force.external_field_dipole(
                field_x=0.0, field_y=1.0 ,field_z=0.5, p=1.0
                )
            const_ext_f_dipole.setParams(
                field_x=0.1, field_y=0.1, field_z=0.0, p=1.0
                )

        """
        self.check_initialization()

        self.cppForce.setParams(field_x, field_y, field_z, p)

    # there are no coeffs to update in the constant
    # ExternalFieldDipoleForceCompute
    def update_coeffs(self):
        pass


class ConstraintForce(Force):
    """Constructs the constraint force."""
    def _attach(self):
        """Create the c++ mirror class."""
        if isinstance(self._simulation.device, hoomd.device.CPU):
            cpp_cls = getattr(_md, self._cpp_class_name)
        else:
            cpp_cls = getattr(_md, self._cpp_class_name + "GPU")

        self._cpp_obj = cpp_cls(self._simulation.state._cpp_sys_def)

        super()._attach()
<|MERGE_RESOLUTION|>--- conflicted
+++ resolved
@@ -362,11 +362,7 @@
             filter=ParticleFilter,
             seed=int(seed),
             rotation_diff=float(rotation_diff),
-<<<<<<< HEAD
-            constraint=OnlyType(
-=======
             constraint=OnlyTypes(
->>>>>>> b9e233d6
                 ConstraintForce, allow_none=True, preprocess=ellip_preprocessing
             ),
         )
@@ -376,11 +372,6 @@
                 rotation_diff=rotation_diff,
                 seed=seed,
                 filter=filter,
-<<<<<<< HEAD
-            constraint=OnlyTypes(ConstraintForce, allow_none=True,
-                                preprocess=ellip_preprocessing),
-=======
->>>>>>> b9e233d6
             )
         )
         # set defaults
@@ -440,10 +431,6 @@
             field_x=0.0, field_y=1.0 ,field_z=0.5, p=1.0
             )
     """
-<<<<<<< HEAD
-=======
-
->>>>>>> b9e233d6
     def __init__(self, field_x, field_y, field_z, p):
 
         # initialize the base class
