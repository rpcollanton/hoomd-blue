# Copyright (c) 2009-2021 The Regents of the University of Michigan
# This file is part of the HOOMD-blue project, released under the BSD 3-Clause
# License.

"""Apply forces to particles."""

import hoomd
from hoomd import _hoomd
from hoomd.md import _md
from hoomd.operation import _HOOMDBaseObject
from hoomd.logging import log
from hoomd.data.typeparam import TypeParameter
from hoomd.data.typeconverter import OnlyTypes
from hoomd.data.parameterdicts import ParameterDict, TypeParameterDict
from hoomd.filter import ParticleFilter
<<<<<<< HEAD
from hoomd.md.manifold import Manifold
=======
from hoomd.md.constrain import Constraint


def _ellip_preprocessing(constraint):
    if constraint is not None:
        if constraint.__class__.__name__ == "constraint_ellipsoid":
            return constraint
        else:
            raise RuntimeError(
                "Active force constraint is not accepted (currently only "
                "accepts ellipsoids)")
    else:
        return None
>>>>>>> ef6d2467


class _force:  # noqa - This will be removed eventually. Needed to build docs.
    pass


class Force(_HOOMDBaseObject):
    """Defines a force in HOOMD-blue.

    Pair, angle, bond, and other forces are subclasses of this class.

    Note:
        :py:class:`Force` is the base class for all loggable forces.
        Users should not instantiate this class directly.

    Initializes some loggable quantities.
    """

    @log(requires_run=True)
    def energy(self):
        """float: Sum of the energy of the whole system \
        :math:`[\\mathrm{energy}]`."""
        self._cpp_obj.compute(self._simulation.timestep)
        return self._cpp_obj.calcEnergySum()

    @log(category="particle", requires_run=True)
    def energies(self):
        """(*N_particles*, ) `numpy.ndarray` of ``numpy.float64``: The \
        energies for all particles :math:`[\\mathrm{energy}]`."""
        self._cpp_obj.compute(self._simulation.timestep)
        return self._cpp_obj.getEnergies()

    @log(category="particle", requires_run=True)
    def forces(self):
        """(*N_particles*, 3) `numpy.ndarray` of ``numpy.float64``: The \
        forces for all particles :math:`[\\mathrm{force}]`."""
        self._cpp_obj.compute(self._simulation.timestep)
        return self._cpp_obj.getForces()

    @log(category="particle", requires_run=True)
    def torques(self):
        """(*N_particles*, 3) `numpy.ndarray` of ``numpy.float64``: The torque \
        for all particles :math:`[\\mathrm{force} \\cdot \\mathrm{length}]`."""
        self._cpp_obj.compute(self._simulation.timestep)
        return self._cpp_obj.getTorques()

    @log(category="particle", requires_run=True)
    def virials(self):
        """(*N_particles*, ) `numpy.ndarray` of ``numpy.float64``: The virial \
        for all particles :math:`[\\mathrm{energy}]`."""
        self._cpp_obj.compute(self._simulation.timestep)
        return self._cpp_obj.getVirials()


class constant(Force):  # noqa - this will be renamed when it is ported to v3
    R"""Constant force.

    Args:
        fvec (tuple): force vector :math:`[force]`
        tvec (tuple): torque vector :math:`[force \cdot length]`
        fx (float): x component of force, retained for backwards compatibility
          :math:`[\mathrm{force}]`
        fy (float): y component of force, retained for backwards compatibility
          :math:`[\mathrm{force}]`
        fz (float): z component of force, retained for backwards compatibility
          :math:`[\mathrm{force}]`
        group (``hoomd.group``): Group for which the force will be set.
        callback (`callable`): A python callback invoked every time the forces
            are computed

    :py:class:`constant` specifies that a constant force should be added to
    every particle in the simulation or optionally to all particles in a group.

    Note:
        Forces are kept constant during the simulation. If a callback should
        re-compute particle forces every time step, it needs to overwrite the
        old forces of **all** particles with new values.

    Note:
        Per-particle forces take precedence over a particle group, which takes
        precedence over constant forces for all particles.

    Examples::

        force.constant(fx=1.0, fy=0.5, fz=0.25)
        const = force.constant(fvec=(0.4,1.0,0.5))
        const = force.constant(fvec=(0.4,1.0,0.5),group=fluid)
        const = force.constant(fvec=(0.4,1.0,0.5), tvec=(0,0,1) ,group=fluid)

        def updateForces(timestep):
            global const
            const.setForce(tag=1, fvec=(1.0*timestep,2.0*timestep,3.0*timestep))
        const = force.constant(callback=updateForces)
    """

    def __init__(
        self,
        fx=None,
        fy=None,
        fz=None,
        fvec=None,
        tvec=None,
        group=None,
        callback=None,
    ):

        if (fx is not None) and (fy is not None) and (fz is not None):
            self.fvec = (fx, fy, fz)
        elif fvec is not None:
            self.fvec = fvec
        else:
            self.fvec = (0, 0, 0)

        if tvec is not None:
            self.tvec = tvec
        else:
            self.tvec = (0, 0, 0)

        if (self.fvec == (0, 0, 0)) and (self.tvec == (0, 0, 0)
                                         and callback is None):
            hoomd.context.current.device.cpp_msg.warning(
                "The constant force specified has no non-zero components\n")

        # initialize the base class
        Force.__init__(self)

        # create the c++ mirror class
        if group is not None:
            self.cppForce = _hoomd.ConstForceCompute(
                hoomd.context.current.system_definition,
                group.cpp_group,
                self.fvec[0],
                self.fvec[1],
                self.fvec[2],
                self.tvec[0],
                self.tvec[1],
                self.tvec[2],
            )
        else:
            self.cppForce = _hoomd.ConstForceCompute(
                hoomd.context.current.system_definition,
                self.fvec[0],
                self.fvec[1],
                self.fvec[2],
                self.tvec[0],
                self.tvec[1],
                self.tvec[2],
            )

        if callback is not None:
            self.cppForce.setCallback(callback)

        hoomd.context.current.system.addCompute(self.cppForce, self.force_name)

    R""" Change the value of the constant force.

    Args:
        fx (float) New x-component of the force :math:`[\mathrm{force}]`
        fy (float) New y-component of the force :math:`[\mathrm{force}]`
        fz (float) New z-component of the force :math:`[\mathrm{force}]`
        fvec (tuple) New force vector
        tvec (tuple) New torque vector
        group Group for which the force will be set
        tag (int) Particle tag for which the force will be set
            .. versionadded:: 2.3

     Using setForce() requires that you saved the created constant force in a
     variable. i.e.

     Examples:
        const = force.constant(fx=0.4, fy=1.0, fz=0.5)

        const.setForce(fx=0.2, fy=0.1, fz=-0.5)
        const.setForce(fx=0.2, fy=0.1, fz=-0.5, group=fluid)
        const.setForce(fvec=(0.2,0.1,-0.5), tvec=(0,0,1), group=fluid)
    """

    def setForce(  # noqa - this will be documented when it is ported to v3
        self,
        fx=None,
        fy=None,
        fz=None,
        fvec=None,
        tvec=None,
        group=None,
        tag=None,
    ):

        if (fx is not None) and (fy is not None) and (fx is not None):
            self.fvec = (fx, fy, fz)
        elif fvec is not None:
            self.fvec = fvec
        else:
            self.fvec = (0, 0, 0)

        if tvec is not None:
            self.tvec = tvec
        else:
            self.tvec = (0, 0, 0)

        if (fvec == (0, 0, 0)) and (tvec == (0, 0, 0)):
            hoomd.context.current.device.cpp_msg.warning(
                "You are setting the constant force to have no non-zero "
                "components\n")

        self.check_initialization()
        if group is not None:
            self.cppForce.setGroupForce(
                group.cpp_group,
                self.fvec[0],
                self.fvec[1],
                self.fvec[2],
                self.tvec[0],
                self.tvec[1],
                self.tvec[2],
            )
        elif tag is not None:
            self.cppForce.setParticleForce(
                tag,
                self.fvec[0],
                self.fvec[1],
                self.fvec[2],
                self.tvec[0],
                self.tvec[1],
                self.tvec[2],
            )
        else:
            self.cppForce.setForce(
                self.fvec[0],
                self.fvec[1],
                self.fvec[2],
                self.tvec[0],
                self.tvec[1],
                self.tvec[2],
            )

    R""" Set a python callback to be called before the force is evaluated

    Args:
        callback (`callable`) The callback function

     Examples:
        const = force.constant(fx=0.4, fy=1.0, fz=0.5)

        def updateForces(timestep):
            global const
            const.setForce(tag=1, fvec=(1.0*timestep,2.0*timestep,3.0*timestep))

        const.set_callback(updateForces)
        run(100)

        # Reset the callback
        const.set_callback(None)
    """

    def set_callback(self, callback=None):  # noqa - will be ported to v3
        self.cppForce.setCallback(callback)

    # there are no coeffs to update in the constant force compute
    def update_coeffs(self):  # noqa - will be ported to v3
        pass


class Active(Force):
    r"""Active force.

    Attributes:
        filter (:py:mod:`hoomd.filter`): Subset of particles on which to apply
            active forces.
        rotation_diff (float): rotational diffusion constant, :math:`D_r`, for
            all particles in the group
            :math:`[\mathrm{radian}^{2} \cdot \mathrm{time}^{-1}]`.
        active_force (tuple): active force vector in reference to the
            orientation of a particle :math:`[\mathrm{force}]`.
            It is defined per particle type and stays constant during
            the simulation.
        active_torque (tuple): active torque vector in reference to the
<<<<<<< HEAD
            orientation of a particle. It is defined per particle type and stays
            constant during the simulation.
        manifold_constraint (:py:mod:`hoomd.md.manifold.Manifold`): Manifold
            constraint. Defaults to None.
=======
            orientation of a particle
            :math:`[\mathrm{force} \cdot \mathrm{length}]`.
            It is defined per particle type and stays constant
            during the simulation.

>>>>>>> ef6d2467

    :py:class:`Active` specifies that an active force should be added to all
    particles.  Obeys :math:`\delta {\bf r}_i = \delta t v_0 \hat{p}_i`, where
    :math:`v_0` is the active velocity. In 2D :math:`\hat{p}_i = (\cos \theta_i,
    \sin \theta_i)` is the active force vector for particle :math:`i` and the
    diffusion of the active force vector follows :math:`\delta \theta / \delta t
    = \sqrt{2 D_r / \delta t} \Gamma`, where :math:`D_r` is the rotational
    diffusion constant, and the gamma function is a unit-variance random
    variable, whose components are uncorrelated in time, space, and between
    particles.  In 3D, :math:`\hat{p}_i` is a unit vector in 3D space, and
    diffusion follows :math:`\delta \hat{p}_i / \delta t = \sqrt{2 D_r / \delta
    t} \Gamma (\hat{p}_i (\cos \theta - 1) + \hat{p}_r \sin \theta)`, where
    :math:`\hat{p}_r` is an uncorrelated random unit vector. If a manifold
    constraint is set, :math:`\hat{p}_i` is restricted to the local tangent
    plane of the manifold at point :math:`{\bf r}_i`. The persistence length
    of an active particle's path is :math:`v_0 / D_r`. The rotational diffusion
    is applied to the orientation vector/quaternion of each particle. This
    implies that both the active force and the active torque vectors in the
    particle frame stay constant during the simulation. Hence, the active
    forces in the system frame are composed of the forces in particle frame
    and the current orientation of the particle.

    Examples::


        all = filter.All()
        active = hoomd.md.force.Active(
            filter=hoomd.filter.All(), rotation_diff=0.01
            )
        active.active_force['A','B'] = (1,0,0)
        active.active_torque['A','B'] = (0,0,0)
    """

    def __init__(self, filter, rotation_diff=0.1, manifold_constraint=None):
        # store metadata
<<<<<<< HEAD
        param_dict = ParameterDict(filter=ParticleFilter,
                                   rotation_diff=float(rotation_diff),
                                   manifold_constraint=OnlyTypes(
                                       Manifold, allow_none=True))
=======
        param_dict = ParameterDict(
            filter=ParticleFilter,
            rotation_diff=float(rotation_diff),
            constraint=OnlyTypes(Constraint,
                                 allow_none=True,
                                 preprocess=_ellip_preprocessing),
        )
>>>>>>> ef6d2467
        param_dict.update(
            dict(rotation_diff=rotation_diff,
                 filter=filter,
                 manifold_constraint=manifold_constraint))
        # set defaults
        self._param_dict.update(param_dict)

        active_force = TypeParameter(
            "active_force",
            type_kind="particle_types",
            param_dict=TypeParameterDict((1.0, 0.0, 0.0), len_keys=1),
        )
        active_torque = TypeParameter(
            "active_torque",
            type_kind="particle_types",
            param_dict=TypeParameterDict((0.0, 0.0, 0.0), len_keys=1),
        )

        self._extend_typeparam([active_force, active_torque])

    def _getattr_param(self, attr):
        if self._attached:
            if attr == "manifold_constraint":
                return self._param_dict["manifold_constraint"]
            parameter = getattr(self._cpp_obj, attr)
            return parameter
        else:
            return self._param_dict[attr]

    def _setattr_param(self, attr, value):
        if attr == "manifold_constraint":
            raise AttributeError(
                "Cannot set manifold_constraint after construction.")
        super()._setattr_param(attr, value)

    def _add(self, simulation):
        """Add the operation to a simulation.

        Active forces use RNGs. Warn the user if they did not set the seed.
        """
        if simulation is not None:
            simulation._warn_if_seed_unset()

        if self.manifold_constraint is not None:
            self.manifold_constraint._add(simulation)

        super()._add(simulation)

    def _attach(self):

        # initialize the reflected c++ class
        sim = self._simulation

        if self.manifold_constraint is None:
            if isinstance(sim.device, hoomd.device.CPU):
                my_class = _md.ActiveForceCompute
            else:
                my_class = _md.ActiveForceComputeGPU

            self._cpp_obj = my_class(sim.state._cpp_sys_def,
                                     sim.state._get_group(self.filter),
                                     self.rotation_diff,
                                     sim.operations.integrator.dt)
        else:

            if not self.manifold_constraint._attached:
                self.manifold_constraint._attach()

            if isinstance(sim.device, hoomd.device.CPU):
                my_class = getattr(
                    _md, 'ActiveForceConstraintCompute'
                    + self.manifold_constraint.__class__.__name__)
            else:
                my_class = getattr(
                    _md, 'ActiveForceConstraintCompute'
                    + self.manifold_constraint.__class__.__name__ + 'GPU')

            self._cpp_obj = my_class(sim.state._cpp_sys_def,
                                     sim.state._get_group(self.filter),
                                     self.rotation_diff,
                                     self.manifold_constraint._cpp_obj,
                                     sim.operations.integrator.dt)

        # Attach param_dict and typeparam_dict
        super()._attach()<|MERGE_RESOLUTION|>--- conflicted
+++ resolved
@@ -13,23 +13,7 @@
 from hoomd.data.typeconverter import OnlyTypes
 from hoomd.data.parameterdicts import ParameterDict, TypeParameterDict
 from hoomd.filter import ParticleFilter
-<<<<<<< HEAD
 from hoomd.md.manifold import Manifold
-=======
-from hoomd.md.constrain import Constraint
-
-
-def _ellip_preprocessing(constraint):
-    if constraint is not None:
-        if constraint.__class__.__name__ == "constraint_ellipsoid":
-            return constraint
-        else:
-            raise RuntimeError(
-                "Active force constraint is not accepted (currently only "
-                "accepts ellipsoids)")
-    else:
-        return None
->>>>>>> ef6d2467
 
 
 class _force:  # noqa - This will be removed eventually. Needed to build docs.
@@ -307,18 +291,10 @@
             It is defined per particle type and stays constant during
             the simulation.
         active_torque (tuple): active torque vector in reference to the
-<<<<<<< HEAD
             orientation of a particle. It is defined per particle type and stays
             constant during the simulation.
         manifold_constraint (:py:mod:`hoomd.md.manifold.Manifold`): Manifold
             constraint. Defaults to None.
-=======
-            orientation of a particle
-            :math:`[\mathrm{force} \cdot \mathrm{length}]`.
-            It is defined per particle type and stays constant
-            during the simulation.
-
->>>>>>> ef6d2467
 
     :py:class:`Active` specifies that an active force should be added to all
     particles.  Obeys :math:`\delta {\bf r}_i = \delta t v_0 \hat{p}_i`, where
@@ -354,20 +330,10 @@
 
     def __init__(self, filter, rotation_diff=0.1, manifold_constraint=None):
         # store metadata
-<<<<<<< HEAD
         param_dict = ParameterDict(filter=ParticleFilter,
                                    rotation_diff=float(rotation_diff),
                                    manifold_constraint=OnlyTypes(
                                        Manifold, allow_none=True))
-=======
-        param_dict = ParameterDict(
-            filter=ParticleFilter,
-            rotation_diff=float(rotation_diff),
-            constraint=OnlyTypes(Constraint,
-                                 allow_none=True,
-                                 preprocess=_ellip_preprocessing),
-        )
->>>>>>> ef6d2467
         param_dict.update(
             dict(rotation_diff=rotation_diff,
                  filter=filter,
