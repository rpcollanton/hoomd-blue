--- conflicted
+++ resolved
@@ -102,18 +102,12 @@
     The following commands can be used to specify the integration methods used
     by integrate.mode_standard.
 
-<<<<<<< HEAD
-    - ``hoomd.md.methods.Brownian``
-    - ``hoomd.md.methods.Langevin``
-    - :py:class:`hoomd.md.methods.nve`
-=======
-    - :py:class:`hoomd.md.methods.brownian`
-    - :py:class:`hoomd.md.methods.Langevin`
-    - ``hoomd.md.methods.NVE``
->>>>>>> 93f0fc52
-    - :py:class:`hoomd.md.methods.NVT`
-    - :py:class:`hoomd.md.methods.npt`
-    - :py:class:`hoomd.md.methods.nph`
+    - `hoomd.md.methods.Brownian`
+    - `hoomd.md.methods.Langevin`
+    - `hoomd.md.methods.NVE`
+    - `hoomd.md.methods.NVT`
+    - `hoomd.md.methods.npt`
+    - `hoomd.md.methods.nph`
 
     There can only be one integration mode active at a time. If there are more
     than one ``integrate.mode_*`` commands in a hoomd script, only the most
