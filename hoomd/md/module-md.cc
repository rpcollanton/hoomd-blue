// Copyright (c) 2009-2016 The Regents of the University of Michigan
// This file is part of the HOOMD-blue project, released under the BSD 3-Clause License.


// Maintainer: joaander All developers are free to add the calls needed to export their modules

#include "ActiveForceCompute.h"
#include "AllAnisoPairPotentials.h"
#include "AllBondPotentials.h"
#include "AllExternalPotentials.h"
#include "AllPairPotentials.h"
#include "AllTripletPotentials.h"
#include "AllSpecialPairPotentials.h"
#include "AnisoPotentialPair.h"
#include "BondTablePotential.h"
#include "ConstExternalFieldDipoleForceCompute.h"
#include "ConstraintEllipsoid.h"
#include "ConstraintSphere.h"
#include "OneDConstraint.h"
#include "Enforce2DUpdater.h"
#include "EvaluatorTersoff.h"
#include "FIREEnergyMinimizer.h"
#include "ForceComposite.h"
#include "ForceDistanceConstraint.h"
#include "HarmonicAngleForceCompute.h"
#include "HarmonicDihedralForceCompute.h"
#include "HarmonicImproperForceCompute.h"
#include "IntegrationMethodTwoStep.h"
#include "IntegratorTwoStep.h"
#include "MolecularForceCompute.h"
#include "NeighborListBinned.h"
#include "NeighborList.h"
#include "NeighborListStencil.h"
#include "NeighborListTree.h"
#include "OPLSDihedralForceCompute.h"
#include "PotentialBond.h"
#include "PotentialExternal.h"
#include "PotentialPairDPDThermo.h"
#include "PotentialPair.h"
#include "PotentialTersoff.h"
#include "PPPMForceCompute.h"
#include "QuaternionMath.h"
#include "TableAngleForceCompute.h"
#include "TableDihedralForceCompute.h"
#include "TablePotential.h"
#include "TempRescaleUpdater.h"
#include "TwoStepBD.h"
#include "TwoStepBerendsen.h"
#include "TwoStepLangevinBase.h"
#include "TwoStepLangevin.h"
#include "TwoStepNPTMTK.h"
#include "TwoStepNVE.h"
#include "TwoStepNVTMTK.h"
#include "WallData.h"
#include "ZeroMomentumUpdater.h"
#include "MuellerPlatheFlow.h"

// include GPU classes
#ifdef ENABLE_CUDA
#include "ActiveForceComputeGPU.h"
#include "AnisoPotentialPairGPU.h"
#include "BondTablePotentialGPU.h"
#include "ConstraintEllipsoidGPU.h"
#include "ConstraintSphereGPU.h"
#include "OneDConstraintGPU.h"
#include "Enforce2DUpdaterGPU.h"
#include "FIREEnergyMinimizerGPU.h"
#include "ForceCompositeGPU.h"
#include "ForceDistanceConstraintGPU.h"
#include "HarmonicAngleForceComputeGPU.h"
#include "HarmonicDihedralForceComputeGPU.h"
#include "HarmonicImproperForceComputeGPU.h"
#include "NeighborListGPUBinned.h"
#include "NeighborListGPU.h"
#include "NeighborListGPUStencil.h"
#include "NeighborListGPUTree.h"
#include "OPLSDihedralForceComputeGPU.h"
#include "PotentialBondGPU.h"
#include "PotentialExternalGPU.h"
#include "PotentialPairDPDThermoGPU.h"
#include "PotentialPairGPU.h"
#include "PotentialTersoffGPU.h"
#include "PPPMForceComputeGPU.h"
#include "TableAngleForceComputeGPU.h"
#include "TableDihedralForceComputeGPU.h"
#include "TablePotentialGPU.h"
#include "TwoStepBDGPU.h"
#include "TwoStepBerendsenGPU.h"
#include "TwoStepLangevinGPU.h"
#include "TwoStepNPTMTKGPU.h"
#include "TwoStepNVEGPU.h"
#include "TwoStepNVTMTKGPU.h"
#include "MuellerPlatheFlowGPU.h"
#endif

#include <hoomd/extern/pybind/include/pybind11/pybind11.h>
namespace py = pybind11;

/*! \file hoomd_module.cc
    \brief Brings all of the export_* functions together to export the hoomd python module
*/

//! Function to export the tersoff parameter type to python
void export_tersoff_params(py::module& m)
{
    py::class_<tersoff_params>(m, "tersoff_params")
        .def(py::init<>())
        .def_readwrite("cutoff_thickness", &tersoff_params::cutoff_thickness)
        .def_readwrite("coeffs", &tersoff_params::coeffs)
        .def_readwrite("exp_consts", &tersoff_params::exp_consts)
        .def_readwrite("dimer_r", &tersoff_params::dimer_r)
        .def_readwrite("tersoff_n", &tersoff_params::tersoff_n)
        .def_readwrite("gamman", &tersoff_params::gamman)
        .def_readwrite("lambda_cube", &tersoff_params::lambda_cube)
        .def_readwrite("ang_consts", &tersoff_params::ang_consts)
        .def_readwrite("alpha", &tersoff_params::alpha)
        ;

    m.def("make_tersoff_params", &make_tersoff_params);
}

//! Helper function for converting python wall group structure to wall_type
wall_type make_wall_field_params(py::object walls, std::shared_ptr<const ExecutionConfiguration> m_exec_conf)
    {
    wall_type w;
    py::list walls_spheres = walls.attr("spheres").cast<py::list>();
    py::list walls_cylinders = walls.attr("cylinders").cast<py::list>();
    py::list walls_planes = walls.attr("planes").cast<py::list>();
    w.numSpheres = py::len(walls_spheres);
    w.numCylinders = py::len(walls_cylinders);
    w.numPlanes = py::len(walls_planes);

    if (w.numSpheres>MAX_N_SWALLS || w.numCylinders>MAX_N_CWALLS || w.numPlanes>MAX_N_PWALLS)
        {
        m_exec_conf->msg->error() << "A number of walls greater than the maximum number allowed was specified in a wall force." << std::endl;
        throw std::runtime_error("Error loading wall group.");
        }
    else
        {

        for(unsigned int i = 0; i < w.numSpheres; i++)
            {
            Scalar     r = py::cast<Scalar>(py::object(walls_spheres[i]).attr("r"));
            Scalar3 origin =py::cast<Scalar3>(py::object(walls_spheres[i]).attr("_origin"));
            bool     inside =py::cast<bool>(py::object(walls_spheres[i]).attr("inside"));
            w.Spheres[i] = SphereWall(r, origin, inside);
            }
        for(unsigned int i = 0; i < w.numCylinders; i++)
            {
            Scalar     r = py::cast<Scalar>(py::object(walls_cylinders[i]).attr("r"));
            Scalar3 origin =py::cast<Scalar3>(py::object(walls_cylinders[i]).attr("_origin"));
            Scalar3 axis =py::cast<Scalar3>(py::object(walls_cylinders[i]).attr("_axis"));
            bool     inside =py::cast<bool>(py::object(walls_cylinders[i]).attr("inside"));
            w.Cylinders[i] = CylinderWall(r, origin, axis, inside);
            }
        for(unsigned int i = 0; i < w.numPlanes; i++)
            {
            Scalar3 origin =py::cast<Scalar3>(py::object(walls_planes[i]).attr("_origin"));
            Scalar3 normal =py::cast<Scalar3>(py::object(walls_planes[i]).attr("_normal"));
            bool    inside =py::cast<bool>(py::object(walls_planes[i]).attr("inside"));
            w.Planes[i] = PlaneWall(origin, normal, inside);
            }
        return w;
        }
    }

//! Exports helper function for parameters based on standard evaluators
template< class evaluator >
void export_wall_params_helpers(py::module& m)
    {
    py::class_<typename EvaluatorWalls<evaluator>::param_type , std::shared_ptr<typename EvaluatorWalls<evaluator>::param_type> >(m, (EvaluatorWalls<evaluator>::getName()+"_params").c_str())
        .def(py::init<>())
        .def_readwrite("params", &EvaluatorWalls<evaluator>::param_type::params)
        .def_readwrite("rextrap", &EvaluatorWalls<evaluator>::param_type::rextrap)
        .def_readwrite("rcutsq", &EvaluatorWalls<evaluator>::param_type::rcutsq)
        ;
    m.def(std::string("make_"+EvaluatorWalls<evaluator>::getName()+"_params").c_str(), &make_wall_params<evaluator>);
    }

//! Combines exports of evaluators and parameter helper functions
template < class evaluator >
void export_PotentialExternalWall(py::module& m, const std::string& name)
    {
    export_PotentialExternal< PotentialExternal<EvaluatorWalls<evaluator> > >(m, name);
    export_wall_params_helpers<evaluator>(m);
    }


//! Create the python module
/*! each class setup their own python exports in a function export_ClassName
    create the hoomd python module and define the exports here.
*/
PYBIND11_PLUGIN(_md)
    {
    pybind11::module m("_md");

    export_ActiveForceCompute(m);
    export_ConstExternalFieldDipoleForceCompute(m);
    export_HarmonicAngleForceCompute(m);
    export_TableAngleForceCompute(m);
    export_HarmonicDihedralForceCompute(m);
    export_OPLSDihedralForceCompute(m);
    export_TableDihedralForceCompute(m);
    export_HarmonicImproperForceCompute(m);
    export_TablePotential(m);
    export_BondTablePotential(m);
    export_PotentialPair<PotentialPairLJ>(m, "PotentialPairLJ");
    export_PotentialPair<PotentialPairGauss>(m, "PotentialPairGauss");
    export_PotentialPair<PotentialPairSLJ>(m, "PotentialPairSLJ");
    export_PotentialPair<PotentialPairYukawa>(m, "PotentialPairYukawa");
    export_PotentialPair<PotentialPairEwald>(m, "PotentialPairEwald");
    export_PotentialPair<PotentialPairMorse>(m, "PotentialPairMorse");
    export_PotentialPair<PotentialPairDPD>(m, "PotentialPairDPD");
    export_PotentialPair<PotentialPairMoliere>(m, "PotentialPairMoliere");
    export_PotentialPair<PotentialPairZBL>(m, "PotentialPairZBL");
    export_PotentialTersoff<PotentialTripletTersoff>(m, "PotentialTersoff");
    export_PotentialPair<PotentialPairMie>(m, "PotentialPairMie");
    export_PotentialPair<PotentialPairReactionField>(m, "PotentialPairReactionField");
    export_tersoff_params(m);
    export_AnisoPotentialPair<AnisoPotentialPairGB>(m, "AnisoPotentialPairGB");
    export_AnisoPotentialPair<AnisoPotentialPairDipole>(m, "AnisoPotentialPairDipole");
    export_PotentialPair<PotentialPairForceShiftedLJ>(m, "PotentialPairForceShiftedLJ");
    export_PotentialPairDPDThermo<PotentialPairDPDThermoDPD, PotentialPairDPD>(m, "PotentialPairDPDThermoDPD");
    export_PotentialPair<PotentialPairDPDLJ>(m, "PotentialPairDPDLJ");
    export_PotentialPairDPDThermo<PotentialPairDPDLJThermoDPD, PotentialPairDPDLJ>(m, "PotentialPairDPDLJThermoDPD");
    export_PotentialBond<PotentialBondHarmonic>(m, "PotentialBondHarmonic");
    export_PotentialBond<PotentialBondFENE>(m, "PotentialBondFENE");
<<<<<<< HEAD
=======
    export_PotentialSpecialPair<PotentialSpecialPairLJ>(m, "PotentialSpecialPairLJ");
>>>>>>> c62a2fcb
    export_NeighborList(m);
    export_NeighborListBinned(m);
    export_NeighborListStencil(m);
    export_NeighborListTree(m);
    export_ConstraintSphere(m);
<<<<<<< HEAD
=======
    export_OneDConstraint(m);
>>>>>>> c62a2fcb
    export_MolecularForceCompute(m);
    export_ForceDistanceConstraint(m);
    export_ForceComposite(m);
    export_PPPMForceCompute(m);
    py::class_< wall_type, std::shared_ptr<wall_type> >(m, "wall_type")
        .def(py::init<>());
    m.def("make_wall_field_params", &make_wall_field_params);
    export_PotentialExternal<PotentialExternalPeriodic>(m, "PotentialExternalPeriodic");
    export_PotentialExternal<PotentialExternalElectricField>(m, "PotentialExternalElectricField");
    export_PotentialExternalWall<EvaluatorPairLJ>(m, "WallsPotentialLJ");
    export_PotentialExternalWall<EvaluatorPairYukawa>(m, "WallsPotentialYukawa");
    export_PotentialExternalWall<EvaluatorPairSLJ>(m, "WallsPotentialSLJ");
    export_PotentialExternalWall<EvaluatorPairForceShiftedLJ>(m, "WallsPotentialForceShiftedLJ");
    export_PotentialExternalWall<EvaluatorPairMie>(m, "WallsPotentialMie");
    export_PotentialExternalWall<EvaluatorPairGauss>(m, "WallsPotentialGauss");
    export_PotentialExternalWall<EvaluatorPairMorse>(m, "WallsPotentialMorse");

#ifdef ENABLE_CUDA
    export_NeighborListGPU(m);
    export_NeighborListGPUBinned(m);
    export_NeighborListGPUStencil(m);
    export_NeighborListGPUTree(m);
    export_ForceCompositeGPU(m);
    export_PotentialPairGPU<PotentialPairLJGPU, PotentialPairLJ>(m, "PotentialPairLJGPU");
    export_PotentialPairGPU<PotentialPairGaussGPU, PotentialPairGauss>(m, "PotentialPairGaussGPU");
    export_PotentialPairGPU<PotentialPairSLJGPU, PotentialPairSLJ>(m, "PotentialPairSLJGPU");
    export_PotentialPairGPU<PotentialPairYukawaGPU, PotentialPairYukawa>(m, "PotentialPairYukawaGPU");
    export_PotentialPairGPU<PotentialPairReactionFieldGPU, PotentialPairReactionField>(m, "PotentialPairReactionFieldGPU");
    export_PotentialPairGPU<PotentialPairEwaldGPU, PotentialPairEwald>(m, "PotentialPairEwaldGPU");
    export_PotentialPairGPU<PotentialPairMorseGPU, PotentialPairMorse>(m, "PotentialPairMorseGPU");
    export_PotentialPairGPU<PotentialPairDPDGPU, PotentialPairDPD>(m, "PotentialPairDPDGPU");
    export_PotentialPairGPU<PotentialPairMoliereGPU, PotentialPairMoliere>(m, "PotentialPairMoliereGPU");
    export_PotentialPairGPU<PotentialPairZBLGPU, PotentialPairZBL>(m, "PotentialPairZBLGPU");
    export_PotentialTersoffGPU<PotentialTripletTersoffGPU, PotentialTripletTersoff>(m, "PotentialTersoffGPU");
    export_PotentialPairGPU<PotentialPairForceShiftedLJGPU, PotentialPairForceShiftedLJ>(m, "PotentialPairForceShiftedLJGPU");
    export_PotentialPairGPU<PotentialPairMieGPU, PotentialPairMie>(m, "PotentialPairMieGPU");
    export_PotentialPairDPDThermoGPU<PotentialPairDPDThermoDPDGPU, PotentialPairDPDThermoDPD >(m, "PotentialPairDPDThermoDPDGPU");
    export_PotentialPairGPU<PotentialPairDPDLJGPU, PotentialPairDPDLJ>(m, "PotentialPairDPDLJGPU");
    export_PotentialPairDPDThermoGPU<PotentialPairDPDLJThermoDPDGPU, PotentialPairDPDLJThermoDPD >(m, "PotentialPairDPDLJThermoDPDGPU");
    export_AnisoPotentialPairGPU<AnisoPotentialPairGBGPU, AnisoPotentialPairGB>(m, "AnisoPotentialPairGBGPU");
    export_AnisoPotentialPairGPU<AnisoPotentialPairDipoleGPU, AnisoPotentialPairDipole>(m, "AnisoPotentialPairDipoleGPU");
    export_PotentialBondGPU<PotentialBondHarmonicGPU, PotentialBondHarmonic>(m, "PotentialBondHarmonicGPU");
    export_PotentialBondGPU<PotentialBondFENEGPU, PotentialBondFENE>(m, "PotentialBondFENEGPU");
<<<<<<< HEAD
=======
    export_PotentialSpecialPairGPU<PotentialSpecialPairLJGPU, PotentialSpecialPairLJ>(m, "PotentialSpecialPairLJGPU");
>>>>>>> c62a2fcb
    export_BondTablePotentialGPU(m);
    export_TablePotentialGPU(m);
    export_HarmonicAngleForceComputeGPU(m);
    export_TableAngleForceComputeGPU(m);
    export_HarmonicDihedralForceComputeGPU(m);
    export_OPLSDihedralForceComputeGPU(m);
    export_TableDihedralForceComputeGPU(m);
    export_HarmonicImproperForceComputeGPU(m);
    export_ConstraintSphereGPU(m);
<<<<<<< HEAD
=======
    export_OneDConstraintGPU(m);
>>>>>>> c62a2fcb
    export_ForceDistanceConstraintGPU(m);
    // export_ConstExternalFieldDipoleForceComputeGPU(m);
    export_PPPMForceComputeGPU(m);
    export_ActiveForceComputeGPU(m);
    export_PotentialExternalGPU<PotentialExternalPeriodicGPU, PotentialExternalPeriodic>(m, "PotentialExternalPeriodicGPU");
    export_PotentialExternalGPU<PotentialExternalElectricFieldGPU, PotentialExternalElectricField>(m, "PotentialExternalElectricFieldGPU");
    export_PotentialExternalGPU<WallsPotentialLJGPU, WallsPotentialLJ>(m, "WallsPotentialLJGPU");
    export_PotentialExternalGPU<WallsPotentialYukawaGPU, WallsPotentialYukawa>(m, "WallsPotentialYukawaGPU");
    export_PotentialExternalGPU<WallsPotentialSLJGPU, WallsPotentialSLJ>(m, "WallsPotentialSLJGPU");
    export_PotentialExternalGPU<WallsPotentialForceShiftedLJGPU, WallsPotentialForceShiftedLJ>(m, "WallsPotentialForceShiftedLJGPU");
    export_PotentialExternalGPU<WallsPotentialMieGPU, WallsPotentialMie>(m, "WallsPotentialMieGPU");
    export_PotentialExternalGPU<WallsPotentialGaussGPU, WallsPotentialGauss>(m, "WallsPotentialGaussGPU");
    export_PotentialExternalGPU<WallsPotentialMorseGPU, WallsPotentialMorse>(m, "WallsPotentialMorseGPU");
#endif

    // updaters
    export_IntegratorTwoStep(m);
    export_IntegrationMethodTwoStep(m);
    export_TempRescaleUpdater(m);
    export_ZeroMomentumUpdater(m);
    export_TwoStepNVE(m);
    export_TwoStepNVTMTK(m);
    export_TwoStepLangevinBase(m);
    export_TwoStepLangevin(m);
    export_TwoStepBD(m);
    export_TwoStepNPTMTK(m);
    export_Berendsen(m);
    export_Enforce2DUpdater(m);
    export_ConstraintEllipsoid(m);
    export_FIREEnergyMinimizer(m);
<<<<<<< HEAD
=======
    export_MuellerPlatheFlow(m);
>>>>>>> c62a2fcb

#ifdef ENABLE_CUDA
    export_TwoStepNVEGPU(m);
    export_TwoStepNVTMTKGPU(m);
    export_TwoStepLangevinGPU(m);
    export_TwoStepBDGPU(m);
    export_TwoStepNPTMTKGPU(m);
    export_BerendsenGPU(m);
    export_Enforce2DUpdaterGPU(m);
    export_FIREEnergyMinimizerGPU(m);
    export_ConstraintEllipsoidGPU(m);
<<<<<<< HEAD
=======
    export_MuellerPlatheFlowGPU(m);
>>>>>>> c62a2fcb
#endif

    return m.ptr();
    }<|MERGE_RESOLUTION|>--- conflicted
+++ resolved
@@ -225,19 +225,13 @@
     export_PotentialPairDPDThermo<PotentialPairDPDLJThermoDPD, PotentialPairDPDLJ>(m, "PotentialPairDPDLJThermoDPD");
     export_PotentialBond<PotentialBondHarmonic>(m, "PotentialBondHarmonic");
     export_PotentialBond<PotentialBondFENE>(m, "PotentialBondFENE");
-<<<<<<< HEAD
-=======
     export_PotentialSpecialPair<PotentialSpecialPairLJ>(m, "PotentialSpecialPairLJ");
->>>>>>> c62a2fcb
     export_NeighborList(m);
     export_NeighborListBinned(m);
     export_NeighborListStencil(m);
     export_NeighborListTree(m);
     export_ConstraintSphere(m);
-<<<<<<< HEAD
-=======
     export_OneDConstraint(m);
->>>>>>> c62a2fcb
     export_MolecularForceCompute(m);
     export_ForceDistanceConstraint(m);
     export_ForceComposite(m);
@@ -281,10 +275,7 @@
     export_AnisoPotentialPairGPU<AnisoPotentialPairDipoleGPU, AnisoPotentialPairDipole>(m, "AnisoPotentialPairDipoleGPU");
     export_PotentialBondGPU<PotentialBondHarmonicGPU, PotentialBondHarmonic>(m, "PotentialBondHarmonicGPU");
     export_PotentialBondGPU<PotentialBondFENEGPU, PotentialBondFENE>(m, "PotentialBondFENEGPU");
-<<<<<<< HEAD
-=======
     export_PotentialSpecialPairGPU<PotentialSpecialPairLJGPU, PotentialSpecialPairLJ>(m, "PotentialSpecialPairLJGPU");
->>>>>>> c62a2fcb
     export_BondTablePotentialGPU(m);
     export_TablePotentialGPU(m);
     export_HarmonicAngleForceComputeGPU(m);
@@ -294,10 +285,7 @@
     export_TableDihedralForceComputeGPU(m);
     export_HarmonicImproperForceComputeGPU(m);
     export_ConstraintSphereGPU(m);
-<<<<<<< HEAD
-=======
     export_OneDConstraintGPU(m);
->>>>>>> c62a2fcb
     export_ForceDistanceConstraintGPU(m);
     // export_ConstExternalFieldDipoleForceComputeGPU(m);
     export_PPPMForceComputeGPU(m);
@@ -328,10 +316,7 @@
     export_Enforce2DUpdater(m);
     export_ConstraintEllipsoid(m);
     export_FIREEnergyMinimizer(m);
-<<<<<<< HEAD
-=======
     export_MuellerPlatheFlow(m);
->>>>>>> c62a2fcb
 
 #ifdef ENABLE_CUDA
     export_TwoStepNVEGPU(m);
@@ -343,10 +328,7 @@
     export_Enforce2DUpdaterGPU(m);
     export_FIREEnergyMinimizerGPU(m);
     export_ConstraintEllipsoidGPU(m);
-<<<<<<< HEAD
-=======
     export_MuellerPlatheFlowGPU(m);
->>>>>>> c62a2fcb
 #endif
 
     return m.ptr();
