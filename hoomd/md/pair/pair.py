--- conflicted
+++ resolved
@@ -105,13 +105,8 @@
 
     .. py:attribute:: r_on
 
-<<<<<<< HEAD
         *r_on* (in distance units),  *optional*: defaults to the value
-        ``default_r_on`` specified on construction
-=======
-        *r_on* (in distance units),  *optional*: defaults to the value ``r_on``
-        specified on construction.
->>>>>>> c428c37d
+        ``default_r_on`` specified on construction.
 
         Type: `TypeParameter` [`tuple` [``particle_type``, ``particle_type``],
         `float`])
@@ -219,17 +214,10 @@
     r"""Lennard-Jones pair potential.
 
     Args:
-<<<<<<< HEAD
-        nlist (`hoomd.md.nlist.NList`): Neighbor list
-        default_r_cut (float): Default cutoff radius (in distance units).
-        default_r_on (float): Default turn-on radius (in distance units).
-        mode (str): energy shifting/smoothing mode
-=======
         nlist (`hoomd.md.nlist.NList`): Neighbor list.
-        r_cut (float): Default cutoff radius (in distance units).
-        r_on (float): Default turn-on radius (in distance units).
+        default_r_cut (float): Default cutoff radius (in distance units).
+        default_r_on (float): Default turn-on radius (in distance units).
         mode (str): Energy shifting/smoothing mode.
->>>>>>> c428c37d
 
     `LJ` specifies that a Lennard-Jones pair potential should be
     applied between every non-excluded particle pair in the simulation.
@@ -280,17 +268,10 @@
     r"""Gaussian pair potential.
 
     Args:
-<<<<<<< HEAD
-        nlist (`hoomd.md.nlist.NList`): Neighbor list
-        default_r_cut (float): Default cutoff radius (in distance units).
-        default_r_on (float): Default turn-on radius (in distance units).
-        mode (str): energy shifting/smoothing mode.
-=======
         nlist (`hoomd.md.nlist.NList`): Neighbor list.
-        r_cut (float): Default cutoff radius (in distance units).
-        r_on (float): Default turn-on radius (in distance units).
+        default_r_cut (float): Default cutoff radius (in distance units).
+        default_r_on (float): Default turn-on radius (in distance units).
         mode (str): Energy shifting/smoothing mode.
->>>>>>> c428c37d
 
     `Gauss` specifies that a Gaussian pair potential should be applied
     between every non-excluded particle pair in the simulation.
@@ -342,17 +323,10 @@
     r"""Shifted Lennard-Jones pair potential.
 
     Args:
-<<<<<<< HEAD
-        nlist (`hoomd.md.nlist.NList`): Neighbor list
-        default_r_cut (float): Default cutoff radius (in distance units).
-        default_r_on (float): Default turn-on radius (in distance units).
-        mode (str): Energy shifting/smoothing mode
-=======
         nlist (`hoomd.md.nlist.NList`): Neighbor list.
-        r_cut (float): Default cutoff radius (in distance units).
-        r_on (float): Default turn-on radius (in distance units).
+        default_r_cut (float): Default cutoff radius (in distance units).
+        default_r_on (float): Default turn-on radius (in distance units).
         mode (str): Energy shifting mode.
->>>>>>> c428c37d
 
     `SLJ` specifies that a shifted Lennard-Jones type pair potential
     should be applied between every non-excluded particle pair in the
@@ -437,17 +411,10 @@
     r"""Yukawa pair potential.
 
     Args:
-<<<<<<< HEAD
-        nlist (`hoomd.md.nlist.NList`): Neighbor list
-        default_r_cut (float): Default cutoff radius (in distance units).
-        default_r_on (float): Default turn-on radius (in distance units).
-        mode (str): Energy shifting mode.
-=======
         nlist (`hoomd.md.nlist.NList`): Neighbor list.
-        r_cut (float): Default cutoff radius (in distance units).
-        r_on (float): Default turn-on radius (in distance units).
+        default_r_cut (float): Default cutoff radius (in distance units).
+        default_r_on (float): Default turn-on radius (in distance units).
         mode (str): Energy shifting/smoothing mode.
->>>>>>> c428c37d
 
     `Yukawa` specifies that a Yukawa pair potential should be applied between
     every non-excluded particle pair in the simulation.
@@ -498,16 +465,10 @@
     r"""Ewald pair potential.
 
     Args:
-<<<<<<< HEAD
-        nlist (`hoomd.md.nlist.NList`): Neighbor list
-        default_r_cut (float): Default cutoff radius (in distance units).
-        default_r_on (float): Default turn-on radius (in distance units).
-        mode (str): Energy shifting mode.
-=======
         nlist (`hoomd.md.nlist.NList`): Neighbor list.
-        r_cut (float): Default cutoff radius (in distance units).
-        r_on (float): Default turn-on radius (in distance units).
->>>>>>> c428c37d
+        default_r_cut (float): Default cutoff radius (in distance units).
+        default_r_on (float): Default turn-on radius (in distance units).
+        mode (str): Energy shifting/smoothing mode.
 
     `Ewald` specifies that a Ewald pair potential should be applied between
     every non-excluded particle pair in the simulation.
@@ -564,17 +525,10 @@
     r"""Morse pair potential.
 
     Args:
-<<<<<<< HEAD
-        nlist (`hoomd.md.nlist.NList`): Neighbor list
-        default_r_cut (float): Default cutoff radius (in distance units).
-        default_r_on (float): Default turn-on radius (in distance units).
-        mode (str): energy shifting/smoothing mode.
-=======
         nlist (`hoomd.md.nlist.NList`): Neighbor list.
-        r_cut (float): Default cutoff radius (in distance units).
-        r_on (float): Default turn-on radius (in distance units).
+        default_r_cut (float): Default cutoff radius (in distance units).
+        default_r_on (float): Default turn-on radius (in distance units).
         mode (str): Energy shifting/smoothing mode.
->>>>>>> c428c37d
 
     `Morse` specifies that a Morse pair potential should be applied between
     every non-excluded particle pair in the simulation.
@@ -712,9 +666,8 @@
                  nlist,
                  kT,
                  default_r_cut=None,
-                 default_r_on=0.,
-                 mode='none'):
-        super().__init__(nlist, default_r_cut, default_r_on, mode)
+                 default_r_on=0.):
+        super().__init__(nlist, default_r_cut, default_r_on, 'none')
         params = TypeParameter(
             'params', 'particle_types',
             TypeParameterDict(A=float, gamma=float, len_keys=2))
@@ -740,15 +693,9 @@
     r"""DPD Conservative pair force.
 
     Args:
-<<<<<<< HEAD
-        nlist (`hoomd.md.nlist.NList`): Neighbor list
-        default_r_cut (float): Default cutoff radius (in distance units).
-        default_r_on (float): Default turn-on radius (in distance units).
-=======
         nlist (`hoomd.md.nlist.NList`): Neighbor list.
-        r_cut (float): Default cutoff radius (in distance units).
-        r_on (float): Default turn-on radius (in distance units).
->>>>>>> c428c37d
+        default_r_cut (float): Default cutoff radius (in distance units).
+        default_r_on (float): Default turn-on radius (in distance units).
 
     `DPDConservative` specifies the conservative part of the DPD pair potential
     should be applied between every non-excluded particle pair in the
@@ -789,9 +736,9 @@
     """
     _cpp_class_name = "PotentialPairDPD"
 
-    def __init__(self, nlist, default_r_cut=None, default_r_on=0., mode='none'):
+    def __init__(self, nlist, default_r_cut=None, default_r_on=0.):
         # initialize the base class
-        super().__init__(nlist, default_r_cut, default_r_on, mode)
+        super().__init__(nlist, default_r_cut, default_r_on, 'none')
         params = TypeParameter('params', 'particle_types',
                                TypeParameterDict(A=float, len_keys=2))
         self._add_typeparam(params)
@@ -804,14 +751,9 @@
         nlist (`hoomd.md.nlist.NList`): Neighbor list.
         kT (`hoomd.variant` or `float`): Temperature of
             thermostat (in energy units).
-<<<<<<< HEAD
-        default_r_cut (float): Default cutoff radius (in distance units).
-        default_r_on (float): Default turn-on radius (in distance units).
-=======
-        r_cut (float): Default cutoff radius (in distance units).
-        r_on (float): Default turn-on radius (in distance units).
+        default_r_cut (float): Default cutoff radius (in distance units).
+        default_r_on (float): Default turn-on radius (in distance units).
         mode (str): Energy shifting mode.
->>>>>>> c428c37d
 
     `DPDLJ` specifies that a DPD thermostat and a Lennard-Jones pair potential
     should be applied between every non-excluded particle pair in the
@@ -904,8 +846,6 @@
                  default_r_cut=None,
                  default_r_on=0.,
                  mode='none'):
-        if mode == 'xplor':
-            raise ValueError("xplor smoothing is not supported with pair.DPDLJ")
 
         super().__init__(nlist, default_r_cut, default_r_on, mode)
         params = TypeParameter(
@@ -938,17 +878,9 @@
     r"""Force-shifted Lennard-Jones pair potential.
 
     Args:
-<<<<<<< HEAD
-        nlist (`hoomd.md.nlist.NList`): Neighbor list
-        default_r_cut (float): Default cutoff radius (in distance units).
-        default_r_on (float): Default turn-on radius (in distance units).
-        mode (str): energy shifting/smoothing mode.
-=======
         nlist (`hoomd.md.nlist.NList`): Neighbor list.
-        r_cut (float): Default cutoff radius (in distance units).
-        r_on (float): Default turn-on radius (in distance units).
-        mode (str): Energy shifting/smoothing mode.
->>>>>>> c428c37d
+        default_r_cut (float): Default cutoff radius (in distance units).
+        default_r_on (float): Default turn-on radius (in distance units).
 
     `ForceShiftedLJ` specifies that a modified Lennard-Jones pair force should
     be applied between non-excluded particle pair in the simulation. The force
@@ -999,15 +931,9 @@
     """
     _cpp_class_name = "PotentialPairForceShiftedLJ"
 
-<<<<<<< HEAD
-    def __init__(self, nlist, default_r_cut=None, default_r_on=0., mode='none'):
-        # initialize the base class
-        super().__init__(nlist, default_r_cut, default_r_on, mode)
-
-=======
-    def __init__(self, nlist, r_cut=None, r_on=0., mode='none'):
-        super().__init__(nlist, r_cut, r_on, mode)
->>>>>>> c428c37d
+    def __init__(self, nlist, default_r_cut=None, default_r_on=0.):
+        super().__init__(nlist, default_r_cut, default_r_on, 'none')
+
         params = TypeParameter(
             'params', 'particle_types',
             TypeParameterDict(epsilon=float, sigma=float, len_keys=2))
@@ -1018,17 +944,10 @@
     r"""Moliere pair potential.
 
     Args:
-<<<<<<< HEAD
-        nlist (`hoomd.md.nlist.NList`): Neighbor list
-        default_r_cut (float): Default cutoff radius (in distance units).
-        default_r_on (float): Default turn-on radius (in distance units).
-        mode (str): energy shifting/smoothing mode.
-=======
         nlist (`hoomd.md.nlist.NList`): Neighbor list.
-        r_cut (float): Default cutoff radius (in distance units).
-        r_on (float): Default turn-on radius (in distance units).
+        default_r_cut (float): Default cutoff radius (in distance units).
+        default_r_on (float): Default turn-on radius (in distance units).
         mode (str): Energy shifting/smoothing mode.
->>>>>>> c428c37d
 
     `Moliere` specifies that a Moliere type pair potential should be applied
     between every non-excluded particle pair in the simulation.
@@ -1101,16 +1020,9 @@
     r"""ZBL pair potential.
 
     Args:
-<<<<<<< HEAD
-        nlist (`hoomd.md.nlist.NList`): Neighbor list
-        default_r_cut (float): Default cutoff radius (in distance units).
-        default_r_on (float): Default turn-on radius (in distance units).
-        mode (str): energy shifting/smoothing mode.
-=======
         nlist (`hoomd.md.nlist.NList`): Neighbor list.
-        r_cut (float): Default cutoff radius (in distance units).
-        r_on (float): Default turn-on radius (in distance units).
->>>>>>> c428c37d
+        default_r_cut (float): Default cutoff radius (in distance units).
+        default_r_on (float): Default turn-on radius (in distance units).
 
     `ZBL` specifies that a Ziegler-Biersack-Littmark pair potential
     should be applied between every non-excluded particle pair in the
@@ -1170,9 +1082,9 @@
     """
     _cpp_class_name = "PotentialPairZBL"
 
-    def __init__(self, nlist, default_r_cut=None, default_r_on=0., mode='none'):
-
-        super().__init__(nlist, default_r_cut, default_r_on, mode)
+    def __init__(self, nlist, default_r_cut=None, default_r_on=0.):
+
+        super().__init__(nlist, default_r_cut, default_r_on, 'none')
         params = TypeParameter(
             'params', 'particle_types',
             TypeParameterDict(qi=float, qj=float, aF=float, len_keys=2))
@@ -1184,15 +1096,9 @@
 
     Args:
         nlist (`hoomd.md.nlist.NList`): Neighbor list
-<<<<<<< HEAD
-        default_r_cut (float): Default cutoff radius (in distance units).
-        default_r_on (float): Default turn-on radius (in distance units).
-        mode (str): energy shifting/smoothing mode.
-=======
-        r_cut (float): Default cutoff radius (in distance units).
-        r_on (float): Default turn-on radius (in distance units).
+        default_r_cut (float): Default cutoff radius (in distance units).
+        default_r_on (float): Default turn-on radius (in distance units).
         mode (str): Energy shifting/smoothing mode.
->>>>>>> c428c37d
 
     `Mie` specifies that a Mie pair potential should be applied between every
     non-excluded particle pair in the simulation.
@@ -1255,17 +1161,10 @@
     r"""Onsager reaction field pair potential.
 
     Args:
-<<<<<<< HEAD
-        nlist (`hoomd.md.nlist.NList`): Neighbor list
-        default_r_cut (float): Default cutoff radius (in distance units).
-        default_r_on (float): Default turn-on radius (in distance units).
-        mode (str): energy shifting/smoothing mode
-=======
         nlist (`hoomd.md.nlist.NList`): Neighbor list.
-        r_cut (float): Default cutoff radius (in distance units).
-        r_on (float): Default turn-on radius (in distance units).
+        default_r_cut (float): Default cutoff radius (in distance units).
+        default_r_on (float): Default turn-on radius (in distance units).
         mode (str): Energy shifting/smoothing mode.
->>>>>>> c428c37d
 
     `ReactionField` specifies that an Onsager reaction field pair potential
     should be applied between every non-excluded particle pair in the
@@ -1339,13 +1238,8 @@
     r"""DLVO colloidal interaction.
 
     Args:
-<<<<<<< HEAD
-        default_r_cut (float): Default cutoff radius (in distance units).
-        nlist (`hoomd.md.nlist.NList`): Neighbor list
-=======
-        r_cut (float): Default cutoff radius (in distance units).
         nlist (`hoomd.md.nlist.NList`): Neighbor list.
->>>>>>> c428c37d
+        default_r_cut (float): Default cutoff radius (in distance units).
         name (str): Name of the force instance.
         d_max (float): Maximum diameter particles in the simulation will have
           (in distance units).
@@ -1435,17 +1329,10 @@
     r"""Buckingham pair potential.
 
     Args:
-<<<<<<< HEAD
-        nlist (`hoomd.md.nlist.NList`): Neighbor list
-        default_r_cut (float): Default cutoff radius (in distance units).
-        default_r_on (float): Default turn-on radius (in distance units).
-        mode (str): energy shifting/smoothing mode
-=======
         nlist (`hoomd.md.nlist.NList`): Neighbor list.
-        r_cut (float): Default cutoff radius (in distance units).
-        r_on (float): Default turn-on radius (in distance units).
+        default_r_cut (float): Default cutoff radius (in distance units).
+        default_r_on (float): Default turn-on radius (in distance units).
         mode (str): Energy shifting/smoothing mode.
->>>>>>> c428c37d
 
     `Buckingham` specifies that a Buckingham pair potential should be applied
     between every non-excluded particle pair in the simulation.
@@ -1496,17 +1383,10 @@
     r"""Lennard-Jones 12-8 pair potential.
 
     Args:
-<<<<<<< HEAD
-        nlist (`hoomd.md.nlist.NList`): Neighbor list
-        default_r_cut (float): Default cutoff radius (in distance units).
-        default_r_on (float): Default turn-on radius (in distance units).
-        mode (str): energy shifting/smoothing mode
-=======
         nlist (`hoomd.md.nlist.NList`): Neighbor list.
-        r_cut (float): Default cutoff radius (in distance units).
-        r_on (float): Default turn-on radius (in distance units).
+        default_r_cut (float): Default cutoff radius (in distance units).
+        default_r_on (float): Default turn-on radius (in distance units).
         mode (str): Energy shifting/smoothing mode.
->>>>>>> c428c37d
 
     `LJ1208` specifies that a Lennard-Jones 12-8 pair potential should be
     applied between every non-excluded particle pair in the simulation.
@@ -1558,17 +1438,10 @@
     r"""Lennard-Jones 8-4 pair potential.
 
     Args:
-<<<<<<< HEAD
-        nlist (`hoomd.md.nlist.NList`): Neighbor list
-        default_r_cut (float): Default cutoff radius (in distance units).
-        default_r_on (float): Default turn-on radius (in distance units).
-        mode (str): energy shifting/smoothing mode
-=======
         nlist (`hoomd.md.nlist.NList`): Neighbor list.
-        r_cut (float): Default cutoff radius (in distance units).
-        r_on (float): Default turn-on radius (in distance units).
+        default_r_cut (float): Default cutoff radius (in distance units).
+        default_r_on (float): Default turn-on radius (in distance units).
         mode (str): Energy shifting/smoothing mode.
->>>>>>> c428c37d
 
     `LJ0804` specifies that a Lennard-Jones 8-4 pair potential should be
     applied between every non-excluded particle pair in the simulation.
@@ -1621,17 +1494,10 @@
     r"""Fourier pair potential.
 
     Args:
-<<<<<<< HEAD
-        nlist (`hoomd.md.nlist.NList`): Neighbor list
-        default_r_cut (float): Default cutoff radius (in distance units).
-        default_r_on (float): Default turn-on radius (in distance units).
-        mode (str): Energy shifting mode.
-=======
         nlist (`hoomd.md.nlist.NList`): Neighbor list.
-        r_cut (float): Default cutoff radius (in distance units).
-        r_on (float): Default turn-on radius (in distance units).
+        default_r_cut (float): Default cutoff radius (in distance units).
+        default_r_on (float): Default turn-on radius (in distance units).
         mode (str): Energy shifting/smoothing mode.
->>>>>>> c428c37d
 
     `Fourier` specifies that a Fourier pair potential should be applied between
     every non-excluded particle pair in the simulation.
@@ -1697,16 +1563,10 @@
     r"""Oscillating pair potential.
 
     Args:
-<<<<<<< HEAD
-        nlist (:py:mod:`hoomd.md.nlist.NList`): Neighbor list
-        default_r_cut (float): Default cutoff radius (in distance units).
-        default_r_on (float): Default turn-on radius (in distance units).
-        mode (str): energy shifting/smoothing mode
-=======
         nlist (:py:mod:`hoomd.md.nlist.NList`): Neighbor list.
-        r_cut (float): Default cutoff radius (in distance units).
-        r_on (float): Default turn-on radius (in distance units).
->>>>>>> c428c37d
+        default_r_cut (float): Default cutoff radius (in distance units).
+        default_r_on (float): Default turn-on radius (in distance units).
+        mode (str): Energy shifting/smoothing mode.
 
     `OPP` specifies that an oscillating pair potential should be applied between
     every non-excluded particle pair in the simulation. The OPP potential can
@@ -1778,6 +1638,12 @@
 class TWF(Pair):
     r"""Pair potential model for globular proteins.
 
+    Args:
+        nlist (:py:mod:`hoomd.md.nlist.NList`): Neighbor list.
+        default_r_cut (float): Default cutoff radius (in distance units).
+        default_r_on (float): Default turn-on radius (in distance units).
+        mode (str): Energy shifting/smoothing mode.
+
     This potential was introduced by Ten-wolde and Daan Frenkel in 1997 for
     studying globular protein crystallization. The potential has the following
     form:
