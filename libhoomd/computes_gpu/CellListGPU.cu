/*
Highly Optimized Object-oriented Many-particle Dynamics -- Blue Edition
(HOOMD-blue) Open Source Software License Copyright 2008-2011 Ames Laboratory
Iowa State University and The Regents of the University of Michigan All rights
reserved.

HOOMD-blue may contain modifications ("Contributions") provided, and to which
copyright is held, by various Contributors who have granted The Regents of the
University of Michigan the right to modify and/or distribute such Contributions.

You may redistribute, use, and create derivate works of HOOMD-blue, in source
and binary forms, provided you abide by the following conditions:

* Redistributions of source code must retain the above copyright notice, this
list of conditions, and the following disclaimer both in the code and
prominently in any materials provided with the distribution.

* Redistributions in binary form must reproduce the above copyright notice, this
list of conditions, and the following disclaimer in the documentation and/or
other materials provided with the distribution.

* All publications and presentations based on HOOMD-blue, including any reports
or published results obtained, in whole or in part, with HOOMD-blue, will
acknowledge its use according to the terms posted at the time of submission on:
http://codeblue.umich.edu/hoomd-blue/citations.html

* Any electronic documents citing HOOMD-Blue will link to the HOOMD-Blue website:
http://codeblue.umich.edu/hoomd-blue/

* Apart from the above required attributions, neither the name of the copyright
holder nor the names of HOOMD-blue's contributors may be used to endorse or
promote products derived from this software without specific prior written
permission.

Disclaimer

THIS SOFTWARE IS PROVIDED BY THE COPYRIGHT HOLDER AND CONTRIBUTORS ``AS IS'' AND
ANY EXPRESS OR IMPLIED WARRANTIES, INCLUDING, BUT NOT LIMITED TO, THE IMPLIED
WARRANTIES OF MERCHANTABILITY, FITNESS FOR A PARTICULAR PURPOSE, AND/OR ANY
WARRANTIES THAT THIS SOFTWARE IS FREE OF INFRINGEMENT ARE DISCLAIMED.

IN NO EVENT SHALL THE COPYRIGHT HOLDER OR CONTRIBUTORS BE LIABLE FOR ANY DIRECT,
INDIRECT, INCIDENTAL, SPECIAL, EXEMPLARY, OR CONSEQUENTIAL DAMAGES (INCLUDING,
BUT NOT LIMITED TO, PROCUREMENT OF SUBSTITUTE GOODS OR SERVICES; LOSS OF USE,
DATA, OR PROFITS; OR BUSINESS INTERRUPTION) HOWEVER CAUSED AND ON ANY THEORY OF
LIABILITY, WHETHER IN CONTRACT, STRICT LIABILITY, OR TORT (INCLUDING NEGLIGENCE
OR OTHERWISE) ARISING IN ANY WAY OUT OF THE USE OF THIS SOFTWARE, EVEN IF
ADVISED OF THE POSSIBILITY OF SUCH DAMAGE.
*/

// Maintainer: joaander

#include "CellListGPU.cuh"

/*! \file CellListGPU.cu
    \brief Defines GPU kernel code for cell list generation on the GPU
*/

//! Kernel that computes the cell list on the GPU
/*! \param d_cell_size Number of particles in each cell
    \param d_xyzf Cell XYZF data array
    \param d_tdb Cell TDB data array
    \param d_cell_orientation Particle orientation in cell list
    \param d_cell_idx Particle index in cell list
    \param d_conditions Conditions flags for detecting overflow and other error conditions
    \param d_pos Particle position array
    \param d_orientation Particle orientation array
    \param d_charge Particle charge array
    \param d_diameter Particle diameter array
    \param d_body Particle body array
    \param N Number of particles
    \param n_ghost Number of ghost particles
    \param Nmax Maximum number of particles that can be placed in a single cell
    \param flag_charge Set to true to store chage in the flag position in \a d_xyzf
    \param flag_type Set to true to store type in the flag position in \a d_xyzf
    \param box Box dimensions
    \param ci Indexer to compute cell id from cell grid coords
    \param cli Indexer to index into \a d_xyzf and \a d_tdb
    \param ghost_width Width of ghost layer
    
    \note Optimized for Fermi
*/
__global__ void gpu_compute_cell_list_kernel(unsigned int *d_cell_size,
                                             Scalar4 *d_xyzf,
                                             Scalar4 *d_tdb,
                                             Scalar4 *d_cell_orientation,
                                             unsigned int *d_cell_idx,
                                             uint3 *d_conditions,
                                             const Scalar4 *d_pos,
                                             const Scalar4 *d_orientation,
                                             const Scalar *d_charge,
                                             const Scalar *d_diameter,
                                             const unsigned int *d_body,
                                             const unsigned int N,
                                             const unsigned int n_ghost,
                                             const unsigned int Nmax,
                                             const bool flag_charge,
                                             const bool flag_type,
                                             const BoxDim box,
                                             const Index3D ci,
                                             const Index2D cli,
                                             const Scalar3 ghost_width) 
    {
    // read in the particle that belongs to this thread
    unsigned int idx = blockDim.x * blockIdx.x + threadIdx.x;
    if (idx >= N + n_ghost)
        return;

    Scalar4 postype = d_pos[idx];
    Scalar3 pos = make_scalar3(postype.x, postype.y, postype.z);

<<<<<<< HEAD
    Scalar flag = 0;
    Scalar diameter = 0;
    Scalar body = 0;
    Scalar type = 0;
    Scalar4 orientation = make_scalar4(0,0,0,0);
    if (d_tdb != NULL)
        {
        diameter = d_diameter[idx];
        body = __int_as_scalar(d_body[idx]);
        type = postype.w;
=======
    float flag = 0.0f;
    float diameter = 0.0f;
    float body = 0;
    float type = postype.w;
    float4 orientation = make_float4(0,0,0,0);
    if (d_tdb != NULL)
        {
        diameter = d_diameter[idx];
        body = __int_as_float(d_body[idx]);
>>>>>>> 0692a130
        }
    if (d_cell_orientation != NULL)
        {
        orientation = d_orientation[idx];
        }

    if (flag_charge)
        flag = d_charge[idx];
    else if (flag_type)
        flag = type;
    else
        flag = __int_as_scalar(idx);

    // check for nan pos
    if (isnan(pos.x) || isnan(pos.y) || isnan(pos.z))
        {
        (*d_conditions).y = idx+1;
        return;
        }

    uchar3 periodic = box.getPeriodic();
    Scalar3 f = box.makeFraction(pos,ghost_width);

    // check if the particle is inside the unit cell + ghost layer
    // for non-periodic directions
    if ((!periodic.x && (f.x < Scalar(0.0) || f.x >= Scalar(1.0))) ||
        (!periodic.y && (f.y < Scalar(0.0) || f.y >= Scalar(1.0))) ||
        (!periodic.z && (f.z < Scalar(0.0) || f.z >= Scalar(1.0))) )
        {
        // if a ghost particle is out of bounds, silently ignore it
        if (idx < N)
            (*d_conditions).z = idx+1;
        return;
        }

    // find the bin each particle belongs in
    int ib = (int)(f.x * ci.getW());
    int jb = (int)(f.y * ci.getH());
    int kb = (int)(f.z * ci.getD());

    // need to handle the case where the particle is exactly at the box hi
    if (ib == ci.getW() && periodic.x)
        ib = 0;
    if (jb == ci.getH() && periodic.y)
        jb = 0;
    if (kb == ci.getD() && periodic.z)
        kb = 0;

    unsigned int bin = ci(ib, jb, kb);

    // local particles should be in a valid cell
    if (idx < N && bin >= ci.getNumElements())
        {
        (*d_conditions).z = idx+1;
        return;
        }

    unsigned int size = atomicInc(&d_cell_size[bin], 0xffffffff);
    if (size < Nmax)
        {
        unsigned int write_pos = cli(size, bin);
        d_xyzf[write_pos] = make_scalar4(pos.x, pos.y, pos.z, flag);
        if (d_tdb != NULL)
            d_tdb[write_pos] = make_scalar4(type, diameter, body, 0);
        if (d_cell_orientation != NULL)
            d_cell_orientation[write_pos] = orientation;
        if (d_cell_idx != NULL)
            d_cell_idx[write_pos] = idx;
        }
    else
        {
        // handle overflow
        atomicMax(&(*d_conditions).x, size+1);
        }
    }

cudaError_t gpu_compute_cell_list(unsigned int *d_cell_size,
                                  Scalar4 *d_xyzf,
                                  Scalar4 *d_tdb,
                                  Scalar4 *d_cell_orientation,
                                  unsigned int *d_cell_idx,
                                  uint3 *d_conditions,
                                  const Scalar4 *d_pos,
                                  const Scalar4 *d_orientation,
                                  const Scalar *d_charge,
                                  const Scalar *d_diameter,
                                  const unsigned int *d_body,
                                  const unsigned int N,
                                  const unsigned int n_ghost,
                                  const unsigned int Nmax,
                                  const bool flag_charge,
                                  const bool flag_type,
                                  const BoxDim& box,
                                  const Index3D& ci,
                                  const Index2D& cli,
                                  const Scalar3& ghost_width)
    {
    unsigned int block_size = 256;
    int n_blocks = (int)ceil(double(N+n_ghost)/double(block_size));
    
    cudaError_t err;
    err = cudaMemset(d_cell_size, 0, sizeof(unsigned int)*ci.getNumElements());
    
    if (err != cudaSuccess)
        return err;
    
    gpu_compute_cell_list_kernel<<<n_blocks, block_size>>>(d_cell_size,
                                                           d_xyzf,
                                                           d_tdb,
                                                           d_cell_orientation,
                                                           d_cell_idx,
                                                           d_conditions,
                                                           d_pos,
                                                           d_orientation,
                                                           d_charge,
                                                           d_diameter,
                                                           d_body,
                                                           N,
                                                           n_ghost,
                                                           Nmax,
                                                           flag_charge,
                                                           flag_type,
                                                           box,
                                                           ci,
                                                           cli,
                                                           ghost_width);
    
    return cudaSuccess;
    }

// ********************* Following are helper functions, structs, etc for the 1x optimized cell list build
//! \internal
/*! \param a First element
    \param b Second element
    The two elements are swapped
*/
template<class T> __device__ inline void swap(T & a, T & b)
    {
    T tmp = a;
    a = b;
    b = tmp;
    }

//! \internal
/*! \param shared Pointer to shared memory to bitonic sort
*/
template<class T, unsigned int block_size> __device__ inline void bitonic_sort(T *shared)
    {
    unsigned int tid = threadIdx.x;
    
    // Parallel bitonic sort.
    for (int k = 2; k <= block_size; k *= 2)
        {
        // Bitonic merge:
        for (int j = k / 2; j>0; j /= 2)
            {
            int ixj = tid ^ j;
            
            if (ixj > tid)
                {
                if ((tid & k) == 0)
                    {
                    if (shared[tid] > shared[ixj])
                        {
                        swap(shared[tid], shared[ixj]);
                        }
                    }
                else
                    {
                    if (shared[tid] < shared[ixj])
                        {
                        swap(shared[tid], shared[ixj]);
                        }
                    }
                }
                
            __syncthreads();
            }
        }
    }

//! \internal
/*! \brief Pair a particle and its assigned bin together for sorting
*/
struct bin_id_pair
    {
    unsigned int bin;   //!< Cell index
    unsigned int id;    //!< Particle id
    unsigned int start_offset;  //!< Write offset
    };

//! \internal
/*! \param bin Cell index
    \param id Particle id
*/
__device__ inline bin_id_pair make_bin_id_pair(unsigned int bin, unsigned int id)
    {
    bin_id_pair res;
    res.bin = bin;
    res.id = id;
    res.start_offset = 0;
    return res;
    }

//! \internal
/*! \param a First element
    \param b Second element
*/
__device__ inline bool operator< (const bin_id_pair& a, const bin_id_pair& b)
    {
    if (a.bin == b.bin)
        return (a.id < b.id);
    else
        return (a.bin < b.bin);
    }

//! \internal
/*! \param a First element
    \param b Second element
*/
__device__ inline bool operator> (const bin_id_pair& a, const bin_id_pair& b)
    {
    if (a.bin == b.bin)
        return (a.id > b.id);
    else
        return (a.bin > b.bin);
    }

//! \internal
/*! \param temp Temporary array in shared memory to scan
*/
template<class T, unsigned int block_size> __device__ inline void scan_naive(T *temp)
    {
    int thid = threadIdx.x;
    
    int pout = 0;
    int pin = 1;
    
    for (int offset = 1; offset < block_size; offset *= 2)
        {
        pout = 1 - pout;
        pin  = 1 - pout;
        __syncthreads();
        
        temp[pout*block_size+thid] = temp[pin*block_size+thid];
        
        if (thid >= offset)
            temp[pout*block_size+thid] += temp[pin*block_size+thid - offset];
        }
        
    __syncthreads();
    // bring the data back to the initial array
    if (pout == 1)
        {
        pout = 1 - pout;
        pin  = 1 - pout;
        temp[pout*block_size+thid] = temp[pin*block_size+thid];
        __syncthreads();
        }
    }

//! Kernel that computes the cell list on the GPU
/*! \param d_cell_size Number of particles in each cell
    \param d_xyzf Cell XYZF data array
    \param d_tdb Cell TDB data array
    \param d_cell_orientation Particle orientation in cell list
    \param d_cell_idx Particle index in cell list
    \param d_conditions Conditions flags for detecting overflow and other error conditions
    \param d_pos Particle position array
    \param d_orientation Particle orientation array
    \param d_charge Particle charge array
    \param d_diameter Particle diameter array
    \param d_body Particle body array
    \param N Number of particles
    \param n_ghost Number of ghost particles
    \param Nmax Maximum number of particles that can be placed in a single cell
    \param flag_charge Set to true to store chage in the flag position in \a d_xyzf
    \param flag_type Set to true to store type in the flag position in \a d_xyzf
    \param box Box dimensions
    \param ci Indexer to compute cell id from cell grid coords
    \param cli Indexer to index into \a d_xyzf and \a d_tdb
    \param ghost_width width of ghost layer
    
    \note Optimized for compute 1.x hardware
*/
template<unsigned int block_size>
__global__ void gpu_compute_cell_list_1x_kernel(unsigned int *d_cell_size,
                                                Scalar4 *d_xyzf,
                                                Scalar4 *d_tdb,
                                                Scalar4 *d_cell_orientation,
                                                unsigned int *d_cell_idx,
                                                uint3 *d_conditions,
                                                const Scalar4 *d_pos,
                                                const Scalar4 *d_orientation,
                                                const Scalar *d_charge,
                                                const Scalar *d_diameter,
                                                const unsigned int *d_body,
                                                const unsigned int N,
                                                const unsigned int n_ghost,
                                                const unsigned int Nmax,
                                                const bool flag_charge,
                                                const bool flag_type,
                                                const BoxDim box,
                                                const Index3D ci,
                                                const Index2D cli,
                                                const Scalar3 ghost_width)
    {
    // sentinel to label a bin as invalid
    const unsigned int INVALID_BIN = 0xffffffff;

    // read in the particle that belongs to this thread
    unsigned int idx = blockDim.x * blockIdx.x + threadIdx.x;

    Scalar4 postype = make_scalar4(0, 0, 0, 0);
    if (idx < N + n_ghost)
        postype = d_pos[idx];

    Scalar3 pos = make_scalar3(postype.x, postype.y, postype.z);

    // find the bin each particle belongs in
    Scalar3 f = box.makeFraction(pos,ghost_width);
    
    unsigned int ib = (unsigned int)(f.x * ci.getW());
    unsigned int jb = (unsigned int)(f.y * ci.getH());
    unsigned int kb = (unsigned int)(f.z * ci.getD());
    
    uchar3 periodic = box.getPeriodic();

    // need to handle the case where the particle is exactly at the box hi
    if (ib == ci.getW() && periodic.x)
        ib = 0;
    if (jb == ci.getH() && periodic.y)
        jb = 0;
    if (kb == ci.getD() && periodic.z)
        kb = 0;
        
    unsigned int bin = ci(ib, jb, kb);

    // check if the particle is inside the unit cell + ghost layer
    // for non-periodic directions
    if ((!periodic.x && (f.x < Scalar(0.0) || f.x >= Scalar(1.0))) ||
        (!periodic.y && (f.y < Scalar(0.0) || f.y >= Scalar(1.0))) ||
        (!periodic.z && (f.z < Scalar(0.0) || f.z >= Scalar(1.0))) )
        {
        // silently ignore ghost particles that are outside the dimensions
        if (idx < N) (*d_conditions).z = idx+1;
        bin = INVALID_BIN;
        }

    // local particles should be in a valid cell
    if (idx < N && bin >= ci.getNumElements())
        {
        (*d_conditions).z = idx+1;
        bin = INVALID_BIN;
        }

    // check for nan pos
    if (isnan(pos.x) || isnan(pos.y) || isnan(pos.z))
        {
        (*d_conditions).y = idx+1;
        bin = INVALID_BIN;
        }

    // if we are past the end of the array, mark the bin as invalid
    if (idx >= N + n_ghost)
        bin = INVALID_BIN;


    // now, perform the fun sorting and bin entry
    // load up shared memory
    __shared__ bin_id_pair bin_pairs[block_size];
    bin_pairs[threadIdx.x] = make_bin_id_pair(bin, idx);
    __syncthreads();
    
    // sort it
    bitonic_sort<bin_id_pair, block_size>(bin_pairs);
    
    // identify the breaking points
    __shared__ unsigned int unique[block_size*2+1];
    
    bool is_unique = false;
    if (threadIdx.x > 0 && bin_pairs[threadIdx.x].bin != bin_pairs[threadIdx.x-1].bin)
        is_unique = true;
        
    unique[threadIdx.x] = 0;
    if (is_unique)
        unique[threadIdx.x] = 1;
        
    // threadIdx.x = 0 is unique: but we don't want to count it in the scan
    if (threadIdx.x == 0)
        is_unique = true;
        
    __syncthreads();
    
    // scan to find addresses to write to
    scan_naive<unsigned int, block_size>(unique);
    
    // determine start location of each unique value in the array
    // save shared memory by reusing the temp data in the unique[] array
    unsigned int *start = &unique[block_size];
    
    if (is_unique)
        start[unique[threadIdx.x]] = threadIdx.x;
        
    // boundary condition: need one past the end
    if (threadIdx.x == 0)
        start[unique[block_size-1]+1] = block_size;
        
    __syncthreads();
    
    bool is_valid = (bin_pairs[threadIdx.x].bin < ci.getNumElements());
    
    // now: each unique start point does it's own atomicAdd to find the starting offset
    // the is_valid check is to prevent writing to out of bounds memory at the tail end of the array
    if (is_unique && is_valid)
        bin_pairs[unique[threadIdx.x]].start_offset = atomicAdd(&d_cell_size[bin_pairs[threadIdx.x].bin], start[unique[threadIdx.x]+1] - start[unique[threadIdx.x]]);
        
    __syncthreads();
    
    // finally! we can write out all the particles
    // the is_valid check is to prevent writing to out of bounds memory at the tail end of the array
    unsigned int offset = bin_pairs[unique[threadIdx.x]].start_offset;
    unsigned int size = offset + threadIdx.x - start[unique[threadIdx.x]];
    if (size < Nmax)
        {
        if (is_valid)
            {
            unsigned int write_id = bin_pairs[threadIdx.x].id;
            unsigned int write_location = cli(size, bin_pairs[threadIdx.x].bin);
            
<<<<<<< HEAD
            Scalar4 write_pos = d_pos[write_id];
            Scalar flag = 0;
            Scalar diameter = 0;
            Scalar body = 0;
            Scalar type = 0;
            Scalar4 orientation = make_scalar4(0,0,0,0);
            if (d_tdb != NULL)
                {
                diameter = d_diameter[write_id];
                body = __int_as_scalar(d_body[write_id]);
                type = write_pos.w;
=======
            float4 write_pos = d_pos[write_id];
            float flag = 0.0f;
            float diameter = 0.0f;
            float body = 0;
            float type = write_pos.w;
            float4 orientation = make_float4(0,0,0,0);
            if (d_tdb != NULL)
                {
                diameter = d_diameter[write_id];
                body = __int_as_float(d_body[write_id]);
>>>>>>> 0692a130
                }
            if (d_cell_orientation != NULL)
                {
                orientation = d_orientation[write_id];
                }
            
            if (flag_charge)
                flag = d_charge[write_id];
            else if (flag_type)
                flag = type;
            else
                flag = __int_as_scalar(write_id);
            
            d_xyzf[write_location] = make_scalar4(write_pos.x, write_pos.y, write_pos.z, flag);
            if (d_tdb != NULL)
                d_tdb[write_location] = make_scalar4(type, diameter, body, 0);
            if (d_cell_orientation != NULL)
                d_cell_orientation[write_location] = orientation;
            if (d_cell_idx != NULL)
                d_cell_idx[write_location] = write_id;
            }
        }
    else
        {
        // handle overflow
        atomicMax(&(*d_conditions).x, size+1);
        }
    }

cudaError_t gpu_compute_cell_list_1x(unsigned int *d_cell_size,
                                     Scalar4 *d_xyzf,
                                     Scalar4 *d_tdb,
                                     Scalar4 *d_cell_orientation,
                                     unsigned int *d_cell_idx,
                                     uint3 *d_conditions,
                                     const Scalar4 *d_pos,
                                     const Scalar4 *d_orientation,
                                     const Scalar *d_charge,
                                     const Scalar *d_diameter,
                                     const unsigned int *d_body,
                                     const unsigned int N,
                                     const unsigned int n_ghost,
                                     const unsigned int Nmax,
                                     const bool flag_charge,
                                     const bool flag_type,
                                     const BoxDim& box,
                                     const Index3D& ci,
                                     const Index2D& cli,
                                     const Scalar3& ghost_width)
    {
    const unsigned int block_size = 64;
    int n_blocks = (int)ceil(double(N+n_ghost)/(double)block_size);
    
    cudaError_t err;
    err = cudaMemset(d_cell_size, 0, sizeof(unsigned int)*ci.getNumElements());
    
    if (err != cudaSuccess)
        return err;
    
    gpu_compute_cell_list_1x_kernel<block_size>
                                   <<<n_blocks, block_size>>>(d_cell_size,
                                                              d_xyzf,
                                                              d_tdb,
                                                              d_cell_orientation,
                                                              d_cell_idx,
                                                              d_conditions,
                                                              d_pos,
                                                              d_orientation,
                                                              d_charge,
                                                              d_diameter,
                                                              d_body,
                                                              N,
                                                              n_ghost,
                                                              Nmax,
                                                              flag_charge,
                                                              flag_type,
                                                              box,
                                                              ci,
                                                              cli,
                                                              ghost_width);
    
    return cudaSuccess;
    }
<|MERGE_RESOLUTION|>--- conflicted
+++ resolved
@@ -109,28 +109,15 @@
     Scalar4 postype = d_pos[idx];
     Scalar3 pos = make_scalar3(postype.x, postype.y, postype.z);
 
-<<<<<<< HEAD
     Scalar flag = 0;
     Scalar diameter = 0;
     Scalar body = 0;
-    Scalar type = 0;
+    Scalar type = postype.w;
     Scalar4 orientation = make_scalar4(0,0,0,0);
     if (d_tdb != NULL)
         {
         diameter = d_diameter[idx];
         body = __int_as_scalar(d_body[idx]);
-        type = postype.w;
-=======
-    float flag = 0.0f;
-    float diameter = 0.0f;
-    float body = 0;
-    float type = postype.w;
-    float4 orientation = make_float4(0,0,0,0);
-    if (d_tdb != NULL)
-        {
-        diameter = d_diameter[idx];
-        body = __int_as_float(d_body[idx]);
->>>>>>> 0692a130
         }
     if (d_cell_orientation != NULL)
         {
@@ -561,30 +548,16 @@
             unsigned int write_id = bin_pairs[threadIdx.x].id;
             unsigned int write_location = cli(size, bin_pairs[threadIdx.x].bin);
             
-<<<<<<< HEAD
             Scalar4 write_pos = d_pos[write_id];
             Scalar flag = 0;
             Scalar diameter = 0;
             Scalar body = 0;
-            Scalar type = 0;
+            Scalar type = write_pos.w;
             Scalar4 orientation = make_scalar4(0,0,0,0);
             if (d_tdb != NULL)
                 {
                 diameter = d_diameter[write_id];
                 body = __int_as_scalar(d_body[write_id]);
-                type = write_pos.w;
-=======
-            float4 write_pos = d_pos[write_id];
-            float flag = 0.0f;
-            float diameter = 0.0f;
-            float body = 0;
-            float type = write_pos.w;
-            float4 orientation = make_float4(0,0,0,0);
-            if (d_tdb != NULL)
-                {
-                diameter = d_diameter[write_id];
-                body = __int_as_float(d_body[write_id]);
->>>>>>> 0692a130
                 }
             if (d_cell_orientation != NULL)
                 {
