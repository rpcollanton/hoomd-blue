--- conflicted
+++ resolved
@@ -160,8 +160,6 @@
 #include "ComputeThermoGPU.h"
 #endif
 
-<<<<<<< HEAD
-
 #ifdef ENABLE_MPI
 #include "Communicator.h"
 #include "MPIInitializer.h"
@@ -170,8 +168,6 @@
 #endif
 #endif
 
-=======
->>>>>>> 52811861
 #include "SignalHandler.h"
 
 #include "HOOMDVersion.h"
