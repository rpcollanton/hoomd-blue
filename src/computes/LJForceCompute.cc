/*
Highly Optimized Object-oriented Many-particle Dynamics -- Blue Edition
(HOOMD-blue) Open Source Software License Copyright 2008, 2009 Ames Laboratory
Iowa State University and The Regents of the University of Michigan All rights
reserved.

HOOMD-blue may contain modifications ("Contributions") provided, and to which
copyright is held, by various Contributors who have granted The Regents of the
University of Michigan the right to modify and/or distribute such Contributions.

Redistribution and use of HOOMD-blue, in source and binary forms, with or
without modification, are permitted, provided that the following conditions are
met:

* Redistributions of source code must retain the above copyright notice, this
list of conditions, and the following disclaimer.

* Redistributions in binary form must reproduce the above copyright notice, this
list of conditions, and the following disclaimer in the documentation and/or
other materials provided with the distribution.

* Neither the name of the copyright holder nor the names of HOOMD-blue's
contributors may be used to endorse or promote products derived from this
software without specific prior written permission.

Disclaimer

THIS SOFTWARE IS PROVIDED BY THE COPYRIGHT HOLDER AND CONTRIBUTORS ``AS IS''
AND ANY EXPRESS OR IMPLIED WARRANTIES, INCLUDING, BUT NOT LIMITED TO, THE
IMPLIED WARRANTIES OF MERCHANTABILITY, FITNESS FOR A PARTICULAR PURPOSE, AND/OR
ANY WARRANTIES THAT THIS SOFTWARE IS FREE OF INFRINGEMENT ARE DISCLAIMED.

IN NO EVENT SHALL THE COPYRIGHT HOLDER OR CONTRIBUTORS BE LIABLE FOR ANY DIRECT,
INDIRECT, INCIDENTAL, SPECIAL, EXEMPLARY, OR CONSEQUENTIAL DAMAGES (INCLUDING,
BUT NOT LIMITED TO, PROCUREMENT OF SUBSTITUTE GOODS OR SERVICES; LOSS OF USE,
DATA, OR PROFITS; OR BUSINESS INTERRUPTION) HOWEVER CAUSED AND ON ANY THEORY OF
LIABILITY, WHETHER IN CONTRACT, STRICT LIABILITY, OR TORT (INCLUDING NEGLIGENCE
OR OTHERWISE) ARISING IN ANY WAY OUT OF THE USE OF THIS SOFTWARE, EVEN IF
ADVISED OF THE POSSIBILITY OF SUCH DAMAGE.
*/

// $Id$
// $URL$
// Maintainer: joaander

#ifdef WIN32
#pragma warning( push )
#pragma warning( disable : 4103 4244 )
#endif

#include <boost/python.hpp>
using namespace boost::python;

#include "LJForceCompute.h"
#include <stdexcept>

/*! \file LJForceCompute.cc
    \brief Defines the LJForceCompute class
*/

using namespace std;

/*! \param sysdef System to compute forces on
    \param nlist Neighborlist to use for computing the forces
    \param r_cut Cuttoff radius beyond which the force is 0
    \post memory is allocated and all parameters lj1 and lj2 are set to 0.0
*/
<<<<<<< HEAD
LJForceCompute::LJForceCompute(boost::shared_ptr<SystemDefinition> sysdef, boost::shared_ptr<NeighborList> nlist, Scalar r_cut) 
	: ForceCompute(sysdef), m_nlist(nlist), m_r_cut(r_cut), m_shift_mode(no_shift), m_xplor_fraction(Scalar(2.0/3.0)), m_slj(false)
	{
	assert(m_pdata);
	assert(m_nlist);
	
	if (r_cut < 0.0)
		{
		cerr << endl << "***Error! Negative r_cut in LJForceCompute makes no sense" << endl << endl;
		throw runtime_error("Error initializing LJForceCompute");
		}
	
	// initialize the number of types value
	m_ntypes = m_pdata->getNTypes();
	assert(m_ntypes > 0);
	
	// allocate data for lj1 and lj2
	m_lj1 = new Scalar[m_ntypes*m_ntypes];
	m_lj2 = new Scalar[m_ntypes*m_ntypes];
	m_cut = new Scalar[m_ntypes*m_ntypes];
	
	// sanity check
	assert(m_lj1 != NULL && m_lj2 != NULL && m_cut != NULL);
	
	// initialize the parameters to 0;
	memset((void*)m_lj1, 0, sizeof(Scalar)*m_ntypes*m_ntypes);
	memset((void*)m_lj2, 0, sizeof(Scalar)*m_ntypes*m_ntypes);
	memset((void*)m_cut, m_r_cut, sizeof(Scalar)*m_ntypes*m_ntypes);	
	}
	

LJForceCompute::~LJForceCompute()
	{
	// deallocate our memory
	delete[] m_lj1;
	delete[] m_lj2;
	delete[] m_cut;
	m_lj1 = NULL;
	m_lj2 = NULL;
	m_cut = NULL;
	}
		
=======
LJForceCompute::LJForceCompute(boost::shared_ptr<SystemDefinition> sysdef,
                               boost::shared_ptr<NeighborList> nlist,
                               Scalar r_cut)
    : ForceCompute(sysdef), m_nlist(nlist), m_r_cut(r_cut), m_shift_mode(no_shift), m_xplor_fraction(Scalar(2.0/3.0)),
      m_slj(false)
    {
    assert(m_pdata);
    assert(m_nlist);
    
    if (r_cut < 0.0)
        {
        cerr << endl << "***Error! Negative r_cut in LJForceCompute makes no sense" << endl << endl;
        throw runtime_error("Error initializing LJForceCompute");
        }
        
    // initialize the number of types value
    m_ntypes = m_pdata->getNTypes();
    assert(m_ntypes > 0);
    
    // allocate data for lj1 and lj2
    m_lj1 = new Scalar[m_ntypes*m_ntypes];
    m_lj2 = new Scalar[m_ntypes*m_ntypes];
    
    // sanity check
    assert(m_lj1 != NULL && m_lj2 != NULL);
    
    // initialize the parameters to 0;
    memset((void*)m_lj1, 0, sizeof(Scalar)*m_ntypes*m_ntypes);
    memset((void*)m_lj2, 0, sizeof(Scalar)*m_ntypes*m_ntypes);
    }


LJForceCompute::~LJForceCompute()
    {
    // deallocate our memory
    delete[] m_lj1;
    delete[] m_lj2;
    m_lj1 = NULL;
    m_lj2 = NULL;
    }

>>>>>>> 26a287f6

/*! \post The parameters \a lj1 and \a lj2 are set for the pairs \a typ1, \a typ2 and \a typ2, \a typ1.
    \note \a lj? are low level parameters used in the calculation. In order to specify
    these for a normal lennard jones formula (with alpha), they should be set to the following.
    - \a lj1 = 4.0 * epsilon * pow(sigma,12.0)
    - \a lj2 = alpha * 4.0 * epsilon * pow(sigma,6.0);

    Setting the parameters for typ1,typ2 automatically sets the same parameters for typ2,typ1: there
    is no need to call this funciton for symmetric pairs. Any pairs that this function is not called
    for will have lj1 and lj2 set to 0.0.

    \param typ1 Specifies one type of the pair
    \param typ2 Specifies the second type of the pair
    \param lj1 First parameter used to calcluate forces
    \param lj2 Second parameter used to calculate forces
*/
<<<<<<< HEAD
void LJForceCompute::setParams(unsigned int typ1, unsigned int typ2, Scalar lj1, Scalar lj2, Scalar r_cut)
	{
	if (typ1 >= m_ntypes || typ2 >= m_ntypes)
		{
		cerr << endl << "***Error! Trying to set LJ params for a non existant type! " << typ1 << "," << typ2 << endl << endl;
		throw runtime_error("Error setting parameters in LJForceCompute");
		}
	
	// set lj1 in both symmetric positions in the matrix	
	m_lj1[typ1*m_ntypes + typ2] = lj1;
	m_lj1[typ2*m_ntypes + typ1] = lj1;
	
	// set lj2 in both symmetric positions in the matrix
	m_lj2[typ1*m_ntypes + typ2] = lj2;
	m_lj2[typ2*m_ntypes + typ1] = lj2;
	
	// set r_cut in both symmetric positions in the matrix
	if (r_cut > Scalar(0.0))
	{
		m_cut[typ1*m_ntypes + typ2] = r_cut;
		m_cut[typ2*m_ntypes + typ1] = r_cut;
	}
	else // m_r_cut by default for all types
	{
		m_cut[typ1*m_ntypes + typ2] = m_r_cut;
		m_cut[typ2*m_ntypes + typ1] = m_r_cut;
	}
	}
	
=======
void LJForceCompute::setParams(unsigned int typ1, unsigned int typ2, Scalar lj1, Scalar lj2)
    {
    if (typ1 >= m_ntypes || typ2 >= m_ntypes)
        {
        cerr << endl << "***Error! Trying to set LJ params for a non existant type! "
             << typ1 << "," << typ2 << endl << endl;
        throw runtime_error("Error setting parameters in LJForceCompute");
        }
        
    // set lj1 in both symmetric positions in the matrix
    m_lj1[typ1*m_ntypes + typ2] = lj1;
    m_lj1[typ2*m_ntypes + typ1] = lj1;
    
    // set lj2 in both symmetric positions in the matrix
    m_lj2[typ1*m_ntypes + typ2] = lj2;
    m_lj2[typ2*m_ntypes + typ1] = lj2;
    }

>>>>>>> 26a287f6
/*! LJForceCompute provides
    - \c pair_lj_energy
*/
std::vector< std::string > LJForceCompute::getProvidedLogQuantities()
    {
    vector<string> list;
    list.push_back("pair_lj_energy");
    return list;
    }

Scalar LJForceCompute::getLogValue(const std::string& quantity, unsigned int timestep)
    {
    if (quantity == string("pair_lj_energy"))
        {
        compute(timestep);
        return calcEnergySum();
        }
    else
        {
        cerr << endl << "***Error! " << quantity << " is not a valid log quantity for LJForceCompute" << endl << endl;
        throw runtime_error("Error getting log value");
        }
    }

/*! \post The lennard jones forces are computed for the given timestep. The neighborlist's
    compute method is called to ensure that it is up to date.

    \param timestep specifies the current time step of the simulation
*/
void LJForceCompute::computeForces(unsigned int timestep)
<<<<<<< HEAD
	{
	// start by updating the neighborlist
	m_nlist->compute(timestep);
	
	// start the profile for this compute
	if (m_prof) m_prof->push("LJ pair");
	
	// depending on the neighborlist settings, we can take advantage of newton's third law
	// to reduce computations at the cost of memory access complexity: set that flag now
	bool third_law = m_nlist->getStorageMode() == NeighborList::half;
	
	// access the neighbor list
	const vector< vector< unsigned int > >& full_list = m_nlist->getList();

	// access the particle data
	const ParticleDataArraysConst& arrays = m_pdata->acquireReadOnly(); 
	// sanity check
	assert(arrays.x != NULL && arrays.y != NULL && arrays.z != NULL);
	
	// get a local copy of the simulation box too
	const BoxDim& box = m_pdata->getBox();
	// sanity check
	assert(box.xhi > box.xlo && box.yhi > box.ylo && box.zhi > box.zlo);	
	
	// create a temporary copy of r_cut sqaured
	Scalar r_cut_sq = m_r_cut * m_r_cut;
	
	// factor out loop invariants
	Scalar r_on_sq = m_xplor_fraction*m_xplor_fraction * r_cut_sq;
	Scalar rcut2inv = Scalar(1.0) / r_cut_sq;
	Scalar rcut6inv = rcut2inv * rcut2inv * rcut2inv;
	Scalar xplor_denom_inv = Scalar(1.0) / ((r_cut_sq - r_on_sq) * (r_cut_sq - r_on_sq) * (r_cut_sq - r_on_sq));
	
	// precalculate box lenghts for use in the periodic imaging
	Scalar Lx = box.xhi - box.xlo;
	Scalar Ly = box.yhi - box.ylo;
	Scalar Lz = box.zhi - box.zlo;
	
	// tally up the number of forces calculated
	int64_t n_calc = 0;
	
	// need to start from a zero force, energy and virial
	// (MEM TRANSFER: 5*N scalars)
	memset(m_fx, 0, sizeof(Scalar)*arrays.nparticles);
	memset(m_fy, 0, sizeof(Scalar)*arrays.nparticles);
	memset(m_fz, 0, sizeof(Scalar)*arrays.nparticles);
	memset(m_pe, 0, sizeof(Scalar)*arrays.nparticles);
	memset(m_virial, 0, sizeof(Scalar)*arrays.nparticles);

	// for each particle
	for (unsigned int i = 0; i < arrays.nparticles; i++)
		{
		// access the particle's position and type (MEM TRANSFER: 4 scalars)
		Scalar xi = arrays.x[i];
		Scalar yi = arrays.y[i];
		Scalar zi = arrays.z[i];
		Scalar alphai = 0.0;
		if (m_slj) alphai = arrays.diameter[i]/2.0 - 1.0/2.0;  //Sigma here is being set to 1.0
		unsigned int typei = arrays.type[i];
		// sanity check
		assert(typei < m_pdata->getNTypes());
		
		// access the lj1 and lj2 rows for the current particle type
		Scalar * __restrict__ lj1_row = &(m_lj1[typei*m_ntypes]);
		Scalar * __restrict__ lj2_row = &(m_lj2[typei*m_ntypes]);

		// initialize current particle force, potential energy, and virial to 0
		Scalar fxi = 0.0;
		Scalar fyi = 0.0;
		Scalar fzi = 0.0;
		Scalar pei = 0.0;
		Scalar viriali = 0.0;
		
		// loop over all of the neighbors of this particle
		const vector< unsigned int >& list = full_list[i];
		const unsigned int size = (unsigned int)list.size();
		for (unsigned int j = 0; j < size; j++)
			{
			// increment our calculation counter
			n_calc++;
			
			// access the index of this neighbor (MEM TRANSFER: 1 scalar)
			unsigned int k = list[j];
			// sanity check
			assert(k < m_pdata->getN());
				
			// calculate dr (MEM TRANSFER: 3 scalars / FLOPS: 3)
			Scalar dx = xi - arrays.x[k];
			Scalar dy = yi - arrays.y[k];
			Scalar dz = zi - arrays.z[k];
			Scalar alphaj = 0.0;
			if (m_slj) alphaj = arrays.diameter[k]/2.0 - 1.0/2.0;  //Sigma here is being set to 1.0

			
			// access the type of the neighbor particle (MEM TRANSFER: 1 scalar
			unsigned int typej = arrays.type[k];
			// sanity check
			assert(typej < m_pdata->getNTypes());
			
			// apply periodic boundary conditions (FLOPS: 9 (worst case: first branch is missed, the 2nd is taken and the add is done)
			if (dx >= box.xhi)
				dx -= Lx;
			else
			if (dx < box.xlo)
				dx += Lx;

			if (dy >= box.yhi)
				dy -= Ly;
			else
			if (dy < box.ylo)
				dy += Ly;
	
			if (dz >= box.zhi)
				dz -= Lz;
			else
			if (dz < box.zlo)
				dz += Lz;
			
			// start computing the force
			// calculate r squared (FLOPS: 5)
			Scalar rsq = dx*dx + dy*dy + dz*dz;
			
			// Shift the distance if diameter-shifted LJ force being used
			Scalar r, radj;
			if (m_slj) {
				r = sqrt(rsq);
				radj = r - alphai -alphaj; 
				rsq = radj*radj;		// This is now the diameter adjusted potential distance for slj
				}
			
			// r_cut per type, re-compute involved quantities
			r_cut_sq = m_cut[typei*m_ntypes	+ typej] * m_cut[typei*m_ntypes	+ typej];
			r_on_sq = m_xplor_fraction*m_xplor_fraction * r_cut_sq;
			rcut2inv = Scalar(1.0) / r_cut_sq;
			rcut6inv = rcut2inv * rcut2inv * rcut2inv;
			xplor_denom_inv = Scalar(1.0) / ((r_cut_sq - r_on_sq) * (r_cut_sq - r_on_sq) * (r_cut_sq - r_on_sq));
				
			// only compute the force if the particles are closer than the cuttoff (FLOPS: 1)
			if (rsq < r_cut_sq)
				{
				// compute the force magnitude/r in forcemag_divr (FLOPS: 9)
				Scalar r2inv = Scalar(1.0)/rsq;
				Scalar r6inv = r2inv * r2inv * r2inv;
				Scalar forcemag_divr; 
				if (m_slj) {
					Scalar radj_inv = Scalar(1.0)/radj;
					Scalar r_inv = Scalar(1.0)/r;
					forcemag_divr = radj_inv * r_inv * r6inv * (Scalar(12.0)*lj1_row[typej]*r6inv - Scalar(6.0)*lj2_row[typej]);
					}
				else forcemag_divr= r2inv * r6inv * (Scalar(12.0)*lj1_row[typej]*r6inv - Scalar(6.0)*lj2_row[typej]);
				
				
				// compute the pair energy (FLOPS: 4)
				Scalar pair_eng = Scalar(0.5) * r6inv * (lj1_row[typej]*r6inv - lj2_row[typej]);
				
				if (m_shift_mode == shift)
					{
					// shifting is enabled: shift the energy (FLOPS: 5)
					pair_eng -= Scalar(0.5) * rcut6inv * (lj1_row[typej]*rcut6inv - lj2_row[typej]);
					}
				else
				if (m_shift_mode == xplor)
					{
					if (rsq >= r_on_sq)
						{
						// Implement XPLOR smoothing (FLOPS: 16)
						Scalar old_pair_eng = pair_eng;
						Scalar old_forcemag_divr = forcemag_divr;
						
						Scalar rsq_minus_r_cut_sq = rsq - r_cut_sq;
						Scalar s = rsq_minus_r_cut_sq * rsq_minus_r_cut_sq * (r_cut_sq + Scalar(2.0) * rsq - Scalar(3.0) * r_on_sq) * xplor_denom_inv;
						Scalar ds_dr_divr = Scalar(12.0) * (rsq - r_on_sq) * rsq_minus_r_cut_sq * xplor_denom_inv;
						
						// make modifications to the old pair energy and force
						pair_eng = old_pair_eng * s;
						// note: I'm not sure why the minus sign needs to be there: my notes have a +. But this is verified correct
						// I think it might have something to do with the fact that I'm actually calculating \vec{r}_{ji} instead of {ij}
						forcemag_divr = s * old_forcemag_divr - ds_dr_divr * Scalar(2.0)*old_pair_eng;
						}
					}
					
				// compute the virial (FLOPS: 2)
				// note the sign in the virial calculation, this is because dx,dy,dz are \vec{r}_{ji} thus
				// there is no - in the 1/6 to compensate	
				Scalar pair_virial;
				if (!m_slj) pair_virial = Scalar(1.0/6.0) * rsq * forcemag_divr;
				else pair_virial = Scalar(1.0/6.0) * r * r * forcemag_divr;  //rsq has been "adjusted" for diameter, r has not!
				
				// add the force, potential energy and virial to the particle i
				// (FLOPS: 8)
				fxi += dx*forcemag_divr;
				fyi += dy*forcemag_divr;
				fzi += dz*forcemag_divr;
				pei += pair_eng;
				viriali += pair_virial;
				
				// add the force to particle j if we are using the third law (MEM TRANSFER: 10 scalars / FLOPS: 8)
				if (third_law)
					{
					m_fx[k] -= dx*forcemag_divr;
					m_fy[k] -= dy*forcemag_divr;
					m_fz[k] -= dz*forcemag_divr;
					m_pe[k] += pair_eng;
					m_virial[k] += pair_virial;
					}
				}
			
			}
			
		// finally, increment the force, potential energy and virial for particle i
		// (MEM TRANSFER: 10 scalars / FLOPS: 5)
		m_fx[i] += fxi;
		m_fy[i] += fyi;
		m_fz[i] += fzi;
		m_pe[i] += pei;
		m_virial[i] += viriali;
		}

	m_pdata->release();
	
	#ifdef ENABLE_CUDA
	// the force data is now only up to date on the cpu
	m_data_location = cpu;
	#endif

	int64_t flops = m_pdata->getN() * 5 + n_calc * (3+5+9+1+9+6+8);
	if (m_shift_mode == shift)
		flops += n_calc * 5;
	else
	if (m_shift_mode == xplor)
		flops += n_calc * 16;
	
	if (m_slj) flops += 10;  //At least I count 10 extra calculations, though I am counting a sqrt as only 1 FLOP.
	

	if (third_law) flops += n_calc * 8;
	int64_t mem_transfer = m_pdata->getN() * (5+4+10)*sizeof(Scalar) + n_calc * (1+3+1)*sizeof(Scalar);
	if (third_law) mem_transfer += n_calc*10*sizeof(Scalar);
	if (m_prof) m_prof->pop(flops, mem_transfer);
	}
=======
    {
    // start by updating the neighborlist
    m_nlist->compute(timestep);
    
    // start the profile for this compute
    if (m_prof) m_prof->push("LJ pair");
    
    // depending on the neighborlist settings, we can take advantage of newton's third law
    // to reduce computations at the cost of memory access complexity: set that flag now
    bool third_law = m_nlist->getStorageMode() == NeighborList::half;
    
    // access the neighbor list
    const vector< vector< unsigned int > >& full_list = m_nlist->getList();
    
    // access the particle data
    const ParticleDataArraysConst& arrays = m_pdata->acquireReadOnly();
    // sanity check
    assert(arrays.x != NULL && arrays.y != NULL && arrays.z != NULL);
    
    // get a local copy of the simulation box too
    const BoxDim& box = m_pdata->getBox();
    // sanity check
    assert(box.xhi > box.xlo && box.yhi > box.ylo && box.zhi > box.zlo);
    
    // create a temporary copy of r_cut sqaured
    Scalar r_cut_sq = m_r_cut * m_r_cut;
    
    // factor out loop invariants
    Scalar r_on_sq = m_xplor_fraction*m_xplor_fraction * r_cut_sq;
    Scalar rcut2inv = Scalar(1.0) / r_cut_sq;
    Scalar rcut6inv = rcut2inv * rcut2inv * rcut2inv;
    Scalar xplor_denom_inv = Scalar(1.0) / ((r_cut_sq - r_on_sq) * (r_cut_sq - r_on_sq) * (r_cut_sq - r_on_sq));
    
    // precalculate box lenghts for use in the periodic imaging
    Scalar Lx = box.xhi - box.xlo;
    Scalar Ly = box.yhi - box.ylo;
    Scalar Lz = box.zhi - box.zlo;
    
    // tally up the number of forces calculated
    int64_t n_calc = 0;
    
    // need to start from a zero force, energy and virial
    // (MEM TRANSFER: 5*N scalars)
    memset(m_fx, 0, sizeof(Scalar)*arrays.nparticles);
    memset(m_fy, 0, sizeof(Scalar)*arrays.nparticles);
    memset(m_fz, 0, sizeof(Scalar)*arrays.nparticles);
    memset(m_pe, 0, sizeof(Scalar)*arrays.nparticles);
    memset(m_virial, 0, sizeof(Scalar)*arrays.nparticles);
    
    // for each particle
    for (unsigned int i = 0; i < arrays.nparticles; i++)
        {
        // access the particle's position and type (MEM TRANSFER: 4 scalars)
        Scalar xi = arrays.x[i];
        Scalar yi = arrays.y[i];
        Scalar zi = arrays.z[i];
        Scalar alphai = 0.0;
        if (m_slj) alphai = arrays.diameter[i]/2.0 - 1.0/2.0;  //Sigma here is being set to 1.0
        unsigned int typei = arrays.type[i];
        // sanity check
        assert(typei < m_pdata->getNTypes());
        
        // access the lj1 and lj2 rows for the current particle type
        Scalar * __restrict__ lj1_row = &(m_lj1[typei*m_ntypes]);
        Scalar * __restrict__ lj2_row = &(m_lj2[typei*m_ntypes]);
        
        // initialize current particle force, potential energy, and virial to 0
        Scalar fxi = 0.0;
        Scalar fyi = 0.0;
        Scalar fzi = 0.0;
        Scalar pei = 0.0;
        Scalar viriali = 0.0;
        
        // loop over all of the neighbors of this particle
        const vector< unsigned int >& list = full_list[i];
        const unsigned int size = (unsigned int)list.size();
        for (unsigned int j = 0; j < size; j++)
            {
            // increment our calculation counter
            n_calc++;
            
            // access the index of this neighbor (MEM TRANSFER: 1 scalar)
            unsigned int k = list[j];
            // sanity check
            assert(k < m_pdata->getN());
            
            // calculate dr (MEM TRANSFER: 3 scalars / FLOPS: 3)
            Scalar dx = xi - arrays.x[k];
            Scalar dy = yi - arrays.y[k];
            Scalar dz = zi - arrays.z[k];
            Scalar alphaj = 0.0;
            if (m_slj) alphaj = arrays.diameter[k]/2.0 - 1.0/2.0;  //Sigma here is being set to 1.0
            
            
            // access the type of the neighbor particle (MEM TRANSFER: 1 scalar
            unsigned int typej = arrays.type[k];
            // sanity check
            assert(typej < m_pdata->getNTypes());
            
            // apply periodic boundary conditions (FLOPS: 9)
            if (dx >= box.xhi)
                dx -= Lx;
            else if (dx < box.xlo)
                dx += Lx;
                
            if (dy >= box.yhi)
                dy -= Ly;
            else if (dy < box.ylo)
                dy += Ly;
                
            if (dz >= box.zhi)
                dz -= Lz;
            else if (dz < box.zlo)
                dz += Lz;
                
            // start computing the force
            // calculate r squared (FLOPS: 5)
            Scalar rsq = dx*dx + dy*dy + dz*dz;
            
            // Shift the distance if diameter-shifted LJ force being used
            Scalar r, radj;
            if (m_slj)
                {
                r = sqrt(rsq);
                radj = r - alphai -alphaj;
                rsq = radj*radj;        // This is now the diameter adjusted potential distance for slj
                }
                
            // only compute the force if the particles are closer than the cuttoff (FLOPS: 1)
            if (rsq < r_cut_sq)
                {
                // compute the force magnitude/r in forcemag_divr (FLOPS: 9)
                Scalar r2inv = Scalar(1.0)/rsq;
                Scalar r6inv = r2inv * r2inv * r2inv;
                Scalar forcemag_divr;
                if (m_slj)
                    {
                    Scalar radj_inv = Scalar(1.0)/radj;
                    Scalar r_inv = Scalar(1.0)/r;
                    forcemag_divr = radj_inv * r_inv * r6inv * (Scalar(12.0)*lj1_row[typej]*r6inv - Scalar(6.0)*lj2_row[typej]);
                    }
                else forcemag_divr= r2inv * r6inv * (Scalar(12.0)*lj1_row[typej]*r6inv - Scalar(6.0)*lj2_row[typej]);
                
                
                // compute the pair energy (FLOPS: 4)
                Scalar pair_eng = Scalar(0.5) * r6inv * (lj1_row[typej]*r6inv - lj2_row[typej]);
                
                if (m_shift_mode == shift)
                    {
                    // shifting is enabled: shift the energy (FLOPS: 5)
                    pair_eng -= Scalar(0.5) * rcut6inv * (lj1_row[typej]*rcut6inv - lj2_row[typej]);
                    }
                else if (m_shift_mode == xplor)
                    {
                    if (rsq >= r_on_sq)
                        {
                        // Implement XPLOR smoothing (FLOPS: 16)
                        Scalar old_pair_eng = pair_eng;
                        Scalar old_forcemag_divr = forcemag_divr;
                        
                        Scalar rsq_minus_r_cut_sq = rsq - r_cut_sq;
                        Scalar s = rsq_minus_r_cut_sq * rsq_minus_r_cut_sq * (r_cut_sq + Scalar(2.0) * rsq - Scalar(3.0) * r_on_sq) * xplor_denom_inv;
                        Scalar ds_dr_divr = Scalar(12.0) * (rsq - r_on_sq) * rsq_minus_r_cut_sq * xplor_denom_inv;
                        
                        // make modifications to the old pair energy and force
                        pair_eng = old_pair_eng * s;
                        // note: I'm not sure why the minus sign needs to be there: my notes have a +. But this is verified correct
                        // I think it might have something to do with the fact that I'm actually calculating \vec{r}_{ji} instead of {ij}
                        forcemag_divr = s * old_forcemag_divr - ds_dr_divr * Scalar(2.0)*old_pair_eng;
                        }
                    }
                    
                // compute the virial (FLOPS: 2)
                // note the sign in the virial calculation, this is because dx,dy,dz are \vec{r}_{ji} thus
                // there is no - in the 1/6 to compensate
                Scalar pair_virial;
                if (!m_slj) pair_virial = Scalar(1.0/6.0) * rsq * forcemag_divr;
                else pair_virial = Scalar(1.0/6.0) * r * r * forcemag_divr;  //rsq has been "adjusted" for diameter, r has not!
                
                // add the force, potential energy and virial to the particle i
                // (FLOPS: 8)
                fxi += dx*forcemag_divr;
                fyi += dy*forcemag_divr;
                fzi += dz*forcemag_divr;
                pei += pair_eng;
                viriali += pair_virial;
                
                // add the force to particle j if we are using the third law (MEM TRANSFER: 10 scalars / FLOPS: 8)
                if (third_law)
                    {
                    m_fx[k] -= dx*forcemag_divr;
                    m_fy[k] -= dy*forcemag_divr;
                    m_fz[k] -= dz*forcemag_divr;
                    m_pe[k] += pair_eng;
                    m_virial[k] += pair_virial;
                    }
                }
                
            }
            
        // finally, increment the force, potential energy and virial for particle i
        // (MEM TRANSFER: 10 scalars / FLOPS: 5)
        m_fx[i] += fxi;
        m_fy[i] += fyi;
        m_fz[i] += fzi;
        m_pe[i] += pei;
        m_virial[i] += viriali;
        }
        
    m_pdata->release();
    
#ifdef ENABLE_CUDA
    // the force data is now only up to date on the cpu
    m_data_location = cpu;
#endif
    
    int64_t flops = m_pdata->getN() * 5 + n_calc * (3+5+9+1+9+6+8);
    if (m_shift_mode == shift)
        flops += n_calc * 5;
    else if (m_shift_mode == xplor)
        flops += n_calc * 16;
        
    if (m_slj) flops += 10;  //At least I count 10 extra calculations, though I am counting a sqrt as only 1 FLOP.
    
    
    if (third_law) flops += n_calc * 8;
    int64_t mem_transfer = m_pdata->getN() * (5+4+10)*sizeof(Scalar) + n_calc * (1+3+1)*sizeof(Scalar);
    if (third_law) mem_transfer += n_calc*10*sizeof(Scalar);
    if (m_prof) m_prof->pop(flops, mem_transfer);
    }
>>>>>>> 26a287f6

void export_LJForceCompute()
    {
    scope in_lj = class_<LJForceCompute, boost::shared_ptr<LJForceCompute>, bases<ForceCompute>, boost::noncopyable >
                  ("LJForceCompute", init< boost::shared_ptr<SystemDefinition>, boost::shared_ptr<NeighborList>, Scalar >())
                  .def("setParams", &LJForceCompute::setParams)
                  .def("setXplorFraction", &LJForceCompute::setXplorFraction)
                  .def("setShiftMode", &LJForceCompute::setShiftMode)
                  .def("setSLJ", &LJForceCompute::setSLJ)
                  ;
                  
    enum_<LJForceCompute::energyShiftMode>("energyShiftMode")
    .value("no_shift", LJForceCompute::no_shift)
    .value("shift", LJForceCompute::shift)
    .value("xplor", LJForceCompute::xplor)
    ;
    }

#ifdef WIN32
#pragma warning( pop )
#endif
<|MERGE_RESOLUTION|>--- conflicted
+++ resolved
@@ -65,7 +65,6 @@
     \param r_cut Cuttoff radius beyond which the force is 0
     \post memory is allocated and all parameters lj1 and lj2 are set to 0.0
 */
-<<<<<<< HEAD
 LJForceCompute::LJForceCompute(boost::shared_ptr<SystemDefinition> sysdef, boost::shared_ptr<NeighborList> nlist, Scalar r_cut) 
 	: ForceCompute(sysdef), m_nlist(nlist), m_r_cut(r_cut), m_shift_mode(no_shift), m_xplor_fraction(Scalar(2.0/3.0)), m_slj(false)
 	{
@@ -96,6 +95,7 @@
 	memset((void*)m_cut, m_r_cut, sizeof(Scalar)*m_ntypes*m_ntypes);	
 	}
 	
+
 
 LJForceCompute::~LJForceCompute()
 	{
@@ -108,49 +108,7 @@
 	m_cut = NULL;
 	}
 		
-=======
-LJForceCompute::LJForceCompute(boost::shared_ptr<SystemDefinition> sysdef,
-                               boost::shared_ptr<NeighborList> nlist,
-                               Scalar r_cut)
-    : ForceCompute(sysdef), m_nlist(nlist), m_r_cut(r_cut), m_shift_mode(no_shift), m_xplor_fraction(Scalar(2.0/3.0)),
-      m_slj(false)
-    {
-    assert(m_pdata);
-    assert(m_nlist);
-    
-    if (r_cut < 0.0)
-        {
-        cerr << endl << "***Error! Negative r_cut in LJForceCompute makes no sense" << endl << endl;
-        throw runtime_error("Error initializing LJForceCompute");
-        }
-        
-    // initialize the number of types value
-    m_ntypes = m_pdata->getNTypes();
-    assert(m_ntypes > 0);
-    
-    // allocate data for lj1 and lj2
-    m_lj1 = new Scalar[m_ntypes*m_ntypes];
-    m_lj2 = new Scalar[m_ntypes*m_ntypes];
-    
-    // sanity check
-    assert(m_lj1 != NULL && m_lj2 != NULL);
-    
-    // initialize the parameters to 0;
-    memset((void*)m_lj1, 0, sizeof(Scalar)*m_ntypes*m_ntypes);
-    memset((void*)m_lj2, 0, sizeof(Scalar)*m_ntypes*m_ntypes);
-    }
-
-
-LJForceCompute::~LJForceCompute()
-    {
-    // deallocate our memory
-    delete[] m_lj1;
-    delete[] m_lj2;
-    m_lj1 = NULL;
-    m_lj2 = NULL;
-    }
-
->>>>>>> 26a287f6
+
 
 /*! \post The parameters \a lj1 and \a lj2 are set for the pairs \a typ1, \a typ2 and \a typ2, \a typ1.
     \note \a lj? are low level parameters used in the calculation. In order to specify
@@ -167,7 +125,6 @@
     \param lj1 First parameter used to calcluate forces
     \param lj2 Second parameter used to calculate forces
 */
-<<<<<<< HEAD
 void LJForceCompute::setParams(unsigned int typ1, unsigned int typ2, Scalar lj1, Scalar lj2, Scalar r_cut)
 	{
 	if (typ1 >= m_ntypes || typ2 >= m_ntypes)
@@ -197,26 +154,6 @@
 	}
 	}
 	
-=======
-void LJForceCompute::setParams(unsigned int typ1, unsigned int typ2, Scalar lj1, Scalar lj2)
-    {
-    if (typ1 >= m_ntypes || typ2 >= m_ntypes)
-        {
-        cerr << endl << "***Error! Trying to set LJ params for a non existant type! "
-             << typ1 << "," << typ2 << endl << endl;
-        throw runtime_error("Error setting parameters in LJForceCompute");
-        }
-        
-    // set lj1 in both symmetric positions in the matrix
-    m_lj1[typ1*m_ntypes + typ2] = lj1;
-    m_lj1[typ2*m_ntypes + typ1] = lj1;
-    
-    // set lj2 in both symmetric positions in the matrix
-    m_lj2[typ1*m_ntypes + typ2] = lj2;
-    m_lj2[typ2*m_ntypes + typ1] = lj2;
-    }
-
->>>>>>> 26a287f6
 /*! LJForceCompute provides
     - \c pair_lj_energy
 */
@@ -247,7 +184,6 @@
     \param timestep specifies the current time step of the simulation
 */
 void LJForceCompute::computeForces(unsigned int timestep)
-<<<<<<< HEAD
 	{
 	// start by updating the neighborlist
 	m_nlist->compute(timestep);
@@ -488,238 +424,6 @@
 	if (third_law) mem_transfer += n_calc*10*sizeof(Scalar);
 	if (m_prof) m_prof->pop(flops, mem_transfer);
 	}
-=======
-    {
-    // start by updating the neighborlist
-    m_nlist->compute(timestep);
-    
-    // start the profile for this compute
-    if (m_prof) m_prof->push("LJ pair");
-    
-    // depending on the neighborlist settings, we can take advantage of newton's third law
-    // to reduce computations at the cost of memory access complexity: set that flag now
-    bool third_law = m_nlist->getStorageMode() == NeighborList::half;
-    
-    // access the neighbor list
-    const vector< vector< unsigned int > >& full_list = m_nlist->getList();
-    
-    // access the particle data
-    const ParticleDataArraysConst& arrays = m_pdata->acquireReadOnly();
-    // sanity check
-    assert(arrays.x != NULL && arrays.y != NULL && arrays.z != NULL);
-    
-    // get a local copy of the simulation box too
-    const BoxDim& box = m_pdata->getBox();
-    // sanity check
-    assert(box.xhi > box.xlo && box.yhi > box.ylo && box.zhi > box.zlo);
-    
-    // create a temporary copy of r_cut sqaured
-    Scalar r_cut_sq = m_r_cut * m_r_cut;
-    
-    // factor out loop invariants
-    Scalar r_on_sq = m_xplor_fraction*m_xplor_fraction * r_cut_sq;
-    Scalar rcut2inv = Scalar(1.0) / r_cut_sq;
-    Scalar rcut6inv = rcut2inv * rcut2inv * rcut2inv;
-    Scalar xplor_denom_inv = Scalar(1.0) / ((r_cut_sq - r_on_sq) * (r_cut_sq - r_on_sq) * (r_cut_sq - r_on_sq));
-    
-    // precalculate box lenghts for use in the periodic imaging
-    Scalar Lx = box.xhi - box.xlo;
-    Scalar Ly = box.yhi - box.ylo;
-    Scalar Lz = box.zhi - box.zlo;
-    
-    // tally up the number of forces calculated
-    int64_t n_calc = 0;
-    
-    // need to start from a zero force, energy and virial
-    // (MEM TRANSFER: 5*N scalars)
-    memset(m_fx, 0, sizeof(Scalar)*arrays.nparticles);
-    memset(m_fy, 0, sizeof(Scalar)*arrays.nparticles);
-    memset(m_fz, 0, sizeof(Scalar)*arrays.nparticles);
-    memset(m_pe, 0, sizeof(Scalar)*arrays.nparticles);
-    memset(m_virial, 0, sizeof(Scalar)*arrays.nparticles);
-    
-    // for each particle
-    for (unsigned int i = 0; i < arrays.nparticles; i++)
-        {
-        // access the particle's position and type (MEM TRANSFER: 4 scalars)
-        Scalar xi = arrays.x[i];
-        Scalar yi = arrays.y[i];
-        Scalar zi = arrays.z[i];
-        Scalar alphai = 0.0;
-        if (m_slj) alphai = arrays.diameter[i]/2.0 - 1.0/2.0;  //Sigma here is being set to 1.0
-        unsigned int typei = arrays.type[i];
-        // sanity check
-        assert(typei < m_pdata->getNTypes());
-        
-        // access the lj1 and lj2 rows for the current particle type
-        Scalar * __restrict__ lj1_row = &(m_lj1[typei*m_ntypes]);
-        Scalar * __restrict__ lj2_row = &(m_lj2[typei*m_ntypes]);
-        
-        // initialize current particle force, potential energy, and virial to 0
-        Scalar fxi = 0.0;
-        Scalar fyi = 0.0;
-        Scalar fzi = 0.0;
-        Scalar pei = 0.0;
-        Scalar viriali = 0.0;
-        
-        // loop over all of the neighbors of this particle
-        const vector< unsigned int >& list = full_list[i];
-        const unsigned int size = (unsigned int)list.size();
-        for (unsigned int j = 0; j < size; j++)
-            {
-            // increment our calculation counter
-            n_calc++;
-            
-            // access the index of this neighbor (MEM TRANSFER: 1 scalar)
-            unsigned int k = list[j];
-            // sanity check
-            assert(k < m_pdata->getN());
-            
-            // calculate dr (MEM TRANSFER: 3 scalars / FLOPS: 3)
-            Scalar dx = xi - arrays.x[k];
-            Scalar dy = yi - arrays.y[k];
-            Scalar dz = zi - arrays.z[k];
-            Scalar alphaj = 0.0;
-            if (m_slj) alphaj = arrays.diameter[k]/2.0 - 1.0/2.0;  //Sigma here is being set to 1.0
-            
-            
-            // access the type of the neighbor particle (MEM TRANSFER: 1 scalar
-            unsigned int typej = arrays.type[k];
-            // sanity check
-            assert(typej < m_pdata->getNTypes());
-            
-            // apply periodic boundary conditions (FLOPS: 9)
-            if (dx >= box.xhi)
-                dx -= Lx;
-            else if (dx < box.xlo)
-                dx += Lx;
-                
-            if (dy >= box.yhi)
-                dy -= Ly;
-            else if (dy < box.ylo)
-                dy += Ly;
-                
-            if (dz >= box.zhi)
-                dz -= Lz;
-            else if (dz < box.zlo)
-                dz += Lz;
-                
-            // start computing the force
-            // calculate r squared (FLOPS: 5)
-            Scalar rsq = dx*dx + dy*dy + dz*dz;
-            
-            // Shift the distance if diameter-shifted LJ force being used
-            Scalar r, radj;
-            if (m_slj)
-                {
-                r = sqrt(rsq);
-                radj = r - alphai -alphaj;
-                rsq = radj*radj;        // This is now the diameter adjusted potential distance for slj
-                }
-                
-            // only compute the force if the particles are closer than the cuttoff (FLOPS: 1)
-            if (rsq < r_cut_sq)
-                {
-                // compute the force magnitude/r in forcemag_divr (FLOPS: 9)
-                Scalar r2inv = Scalar(1.0)/rsq;
-                Scalar r6inv = r2inv * r2inv * r2inv;
-                Scalar forcemag_divr;
-                if (m_slj)
-                    {
-                    Scalar radj_inv = Scalar(1.0)/radj;
-                    Scalar r_inv = Scalar(1.0)/r;
-                    forcemag_divr = radj_inv * r_inv * r6inv * (Scalar(12.0)*lj1_row[typej]*r6inv - Scalar(6.0)*lj2_row[typej]);
-                    }
-                else forcemag_divr= r2inv * r6inv * (Scalar(12.0)*lj1_row[typej]*r6inv - Scalar(6.0)*lj2_row[typej]);
-                
-                
-                // compute the pair energy (FLOPS: 4)
-                Scalar pair_eng = Scalar(0.5) * r6inv * (lj1_row[typej]*r6inv - lj2_row[typej]);
-                
-                if (m_shift_mode == shift)
-                    {
-                    // shifting is enabled: shift the energy (FLOPS: 5)
-                    pair_eng -= Scalar(0.5) * rcut6inv * (lj1_row[typej]*rcut6inv - lj2_row[typej]);
-                    }
-                else if (m_shift_mode == xplor)
-                    {
-                    if (rsq >= r_on_sq)
-                        {
-                        // Implement XPLOR smoothing (FLOPS: 16)
-                        Scalar old_pair_eng = pair_eng;
-                        Scalar old_forcemag_divr = forcemag_divr;
-                        
-                        Scalar rsq_minus_r_cut_sq = rsq - r_cut_sq;
-                        Scalar s = rsq_minus_r_cut_sq * rsq_minus_r_cut_sq * (r_cut_sq + Scalar(2.0) * rsq - Scalar(3.0) * r_on_sq) * xplor_denom_inv;
-                        Scalar ds_dr_divr = Scalar(12.0) * (rsq - r_on_sq) * rsq_minus_r_cut_sq * xplor_denom_inv;
-                        
-                        // make modifications to the old pair energy and force
-                        pair_eng = old_pair_eng * s;
-                        // note: I'm not sure why the minus sign needs to be there: my notes have a +. But this is verified correct
-                        // I think it might have something to do with the fact that I'm actually calculating \vec{r}_{ji} instead of {ij}
-                        forcemag_divr = s * old_forcemag_divr - ds_dr_divr * Scalar(2.0)*old_pair_eng;
-                        }
-                    }
-                    
-                // compute the virial (FLOPS: 2)
-                // note the sign in the virial calculation, this is because dx,dy,dz are \vec{r}_{ji} thus
-                // there is no - in the 1/6 to compensate
-                Scalar pair_virial;
-                if (!m_slj) pair_virial = Scalar(1.0/6.0) * rsq * forcemag_divr;
-                else pair_virial = Scalar(1.0/6.0) * r * r * forcemag_divr;  //rsq has been "adjusted" for diameter, r has not!
-                
-                // add the force, potential energy and virial to the particle i
-                // (FLOPS: 8)
-                fxi += dx*forcemag_divr;
-                fyi += dy*forcemag_divr;
-                fzi += dz*forcemag_divr;
-                pei += pair_eng;
-                viriali += pair_virial;
-                
-                // add the force to particle j if we are using the third law (MEM TRANSFER: 10 scalars / FLOPS: 8)
-                if (third_law)
-                    {
-                    m_fx[k] -= dx*forcemag_divr;
-                    m_fy[k] -= dy*forcemag_divr;
-                    m_fz[k] -= dz*forcemag_divr;
-                    m_pe[k] += pair_eng;
-                    m_virial[k] += pair_virial;
-                    }
-                }
-                
-            }
-            
-        // finally, increment the force, potential energy and virial for particle i
-        // (MEM TRANSFER: 10 scalars / FLOPS: 5)
-        m_fx[i] += fxi;
-        m_fy[i] += fyi;
-        m_fz[i] += fzi;
-        m_pe[i] += pei;
-        m_virial[i] += viriali;
-        }
-        
-    m_pdata->release();
-    
-#ifdef ENABLE_CUDA
-    // the force data is now only up to date on the cpu
-    m_data_location = cpu;
-#endif
-    
-    int64_t flops = m_pdata->getN() * 5 + n_calc * (3+5+9+1+9+6+8);
-    if (m_shift_mode == shift)
-        flops += n_calc * 5;
-    else if (m_shift_mode == xplor)
-        flops += n_calc * 16;
-        
-    if (m_slj) flops += 10;  //At least I count 10 extra calculations, though I am counting a sqrt as only 1 FLOP.
-    
-    
-    if (third_law) flops += n_calc * 8;
-    int64_t mem_transfer = m_pdata->getN() * (5+4+10)*sizeof(Scalar) + n_calc * (1+3+1)*sizeof(Scalar);
-    if (third_law) mem_transfer += n_calc*10*sizeof(Scalar);
-    if (m_prof) m_prof->pop(flops, mem_transfer);
-    }
->>>>>>> 26a287f6
 
 void export_LJForceCompute()
     {
