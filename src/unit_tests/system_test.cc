--- conflicted
+++ resolved
@@ -317,14 +317,9 @@
 	// setup the system to run
 	boost::shared_ptr< SystemDefinition > sysdef(new SystemDefinition(10, BoxDim(10)));
 		// create two analyzers to test adding
-<<<<<<< HEAD
 	boost::shared_ptr< Analyzer > analyzer1(new DummyAnalyzer(sysdef, "analyzer1"));
 	boost::shared_ptr< Analyzer > analyzer2(new DummyAnalyzer(sysdef, "analyzer2"));
-=======
-	boost::shared_ptr< Analyzer > analyzer1(new DummyAnalyzer(pdata, "analyzer1"));
-	boost::shared_ptr< Analyzer > analyzer2(new DummyAnalyzer(pdata, "analyzer2"));
 	boost::shared_ptr< Analyzer > analyzer3(new DummyAnalyzer(pdata, "analyzer3"));
->>>>>>> 88cb47dc
 	
 	// add them both to a System
 	System sys(sysdef, 0);
@@ -335,14 +330,9 @@
 	sys.setAnalyzerPeriodVariable("analyzer3", eval("lambda n: n**2"));
 	
 	// create two updaters to test adding
-<<<<<<< HEAD
 	boost::shared_ptr< Updater > updater1(new DummyUpdater(sysdef, "updater1"));
 	boost::shared_ptr< Updater > updater2(new DummyUpdater(sysdef, "updater2"));
-=======
-	boost::shared_ptr< Updater > updater1(new DummyUpdater(pdata, "updater1"));
-	boost::shared_ptr< Updater > updater2(new DummyUpdater(pdata, "updater2"));
 	boost::shared_ptr< Updater > updater3(new DummyUpdater(pdata, "updater3"));
->>>>>>> 88cb47dc
 	
 	// add them both to a System
 	sys.addUpdater(updater1, "updater1", 5);
