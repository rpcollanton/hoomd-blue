hoomd.update
------------

.. rubric:: Overview

.. py:currentmodule:: hoomd.update

.. autosummary::
    :nosignatures:

    BoxResize
    CustomUpdater
<<<<<<< HEAD
    RemoveDrift
=======
    FilterUpdater
>>>>>>> 93fc5c70

.. rubric:: Details

.. automodule:: hoomd.update
    :synopsis: Modify the system state periodically.
<<<<<<< HEAD
    :members: BoxResize, CustomUpdater, RemoveDrift
=======
    :members: BoxResize, CustomUpdater, FilterUpdater
>>>>>>> 93fc5c70
    :imported-members:<|MERGE_RESOLUTION|>--- conflicted
+++ resolved
@@ -10,19 +10,12 @@
 
     BoxResize
     CustomUpdater
-<<<<<<< HEAD
+    FilterUpdater
     RemoveDrift
-=======
-    FilterUpdater
->>>>>>> 93fc5c70
 
 .. rubric:: Details
 
 .. automodule:: hoomd.update
     :synopsis: Modify the system state periodically.
-<<<<<<< HEAD
-    :members: BoxResize, CustomUpdater, RemoveDrift
-=======
-    :members: BoxResize, CustomUpdater, FilterUpdater
->>>>>>> 93fc5c70
+    :members: BoxResize, CustomUpdater, FilterUpdater, RemoveDrift
     :imported-members: