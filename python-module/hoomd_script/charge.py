--- conflicted
+++ resolved
@@ -117,20 +117,12 @@
     # \endcode
     def __init__(self, group):
         util.print_status_line();
-<<<<<<< HEAD
-=======
 
         # Error out in MPI simulations
         if (hoomd.is_MPI_available()):
             if globals.system_definition.getParticleData().getDomainDecomposition():
                 globals.msg.error("charge.pppm is not supported in multi-processor simulations.\n\n")
                 raise RuntimeError("Error initializing PPPM.")
-
-        if pppm_used:
-            globals.msg.error("cannot have more than one pppm in a single job\n");
-            raise RuntimeError("Error initializing PPPM");
-        pppm_used = True;
->>>>>>> 2347b396
        
         # initialize the base class
         force._force.__init__(self);
