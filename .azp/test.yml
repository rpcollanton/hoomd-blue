--- conflicted
+++ resolved
@@ -148,11 +148,7 @@
       displayName: Install TBB
       workingDirectory: $(Pipeline.Workspace)
 
-<<<<<<< HEAD
-    - script: python3 -m pip install pytest numpy
-=======
     - script: python3 -m pip install pytest numpy gsd
->>>>>>> 6759372b
       displayName: Pip install prereqs
 
     - template: templates/build_test.yml
